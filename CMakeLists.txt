cmake_minimum_required(VERSION 3.17.0)

# Define the project
project(P2300-dev LANGUAGES CXX)

if (EXISTS ${CMAKE_BINARY_DIR}/conanbuildinfo.cmake)
    include(${CMAKE_BINARY_DIR}/conanbuildinfo.cmake)
    conan_basic_setup(TARGETS)
else ()
    message(ERROR "The file conanbuildinfo.cmake doesn't exist, you have to run conan install first")
endif ()

# Set the version of the project
project(P2300-dev VERSION "${CONAN_PACKAGE_VERSION}")

# Print CMake configuration
message(STATUS "System           : ${CMAKE_SYSTEM}")
message(STATUS "System name      : ${CMAKE_SYSTEM_NAME}")
message(STATUS "System ver       : ${CMAKE_SYSTEM_VERSION}")
message(STATUS "Conan compiler   : ${CONAN_SETTINGS_COMPILER} ${CONAN_SETTINGS_COMPILER_VERSION}")
message(STATUS "Conan libcxx     : ${CONAN_SETTINGS_COMPILER_LIBCXX}")
message(STATUS)

# The main library
add_library(P2300 INTERFACE)

# Set the version and current build date
set(P2300_VERSION "${PROJECT_VERSION}")
set(P2300_VERSION_MAJOR "${PROJECT_VERSION_MAJOR}")
string(TIMESTAMP P2300_BUILD_DATE "%Y-%m-%d")
string(TIMESTAMP P2300_BUILD_YEAR "%Y")

message(STATUS "Library ver      : ${P2300_VERSION}")
message(STATUS "Build date       : ${P2300_BUILD_DATE}")
message(STATUS "Build year       : ${P2300_BUILD_YEAR}")
message(STATUS)

# Set library version
set_target_properties(P2300 PROPERTIES
                      VERSION "${P2300_VERSION}"
                      SOVERSION "${P2300_VERSION_MAJOR}")

# Declare the public include directories
target_include_directories(P2300 INTERFACE
                           $<BUILD_INTERFACE:${CMAKE_CURRENT_SOURCE_DIR}/include/>
                           $<INSTALL_INTERFACE:include>
                           )

# Ensure that we link with the threading library
set(CMAKE_THREAD_PREFER_PTHREAD TRUE)
find_package(Threads REQUIRED)
target_link_libraries(P2300 INTERFACE Threads::Threads)

# Use C++20 standard
target_compile_features(P2300 INTERFACE cxx_std_20)

# Turn all warnings
target_compile_options(P2300 INTERFACE
                       $<$<OR:$<CXX_COMPILER_ID:Clang>,$<CXX_COMPILER_ID:AppleClang>,$<CXX_COMPILER_ID:GNU>>:
                       -Wall>
                       $<$<CXX_COMPILER_ID:MSVC>:
                       /W4>)
# template backtrace limit
target_compile_options(P2300 INTERFACE
                       $<$<OR:$<CXX_COMPILER_ID:Clang>,$<CXX_COMPILER_ID:AppleClang>,$<CXX_COMPILER_ID:GNU>>:
                       -ftemplate-backtrace-limit=0>
                       )
# Proper use of libc++
if (CONAN_SETTINGS_COMPILER_LIBCXX STREQUAL "libc++")
    target_compile_options(P2300 INTERFACE -stdlib=libc++)
    target_link_options(P2300 INTERFACE -lc++)
endif ()

if ("${CMAKE_CXX_COMPILER_ID}" STREQUAL "GNU")
    add_compile_options(-fdiagnostics-color=always)
    add_compile_options(-Wno-non-template-friend)
elseif ("${CMAKE_CXX_COMPILER_ID}" STREQUAL "Clang")
    add_compile_options(-fcolor-diagnostics)
endif ()

add_library(P2300::p2300 ALIAS P2300)


# Now, set up test executable
enable_testing()

set(test_sourceFiles
    test/test_main.cpp
    test/cpos/test_cpo_bulk.cpp
    test/cpos/test_cpo_ensure_started.cpp
    test/cpos/test_cpo_receiver.cpp
    test/cpos/test_cpo_start.cpp
    test/cpos/test_cpo_connect.cpp
    test/cpos/test_cpo_schedule.cpp
    test/cpos/test_cpo_split.cpp
    test/cpos/test_cpo_upon_error.cpp
    test/cpos/test_cpo_upon_stopped.cpp
    test/concepts/test_concept_scheduler.cpp
    test/concepts/test_concepts_receiver.cpp
    test/concepts/test_concept_operation_state.cpp
    test/concepts/test_concepts_sender.cpp
    test/algos/factories/test_just.cpp
    test/algos/factories/test_transfer_just.cpp
    test/algos/factories/test_just_error.cpp
    test/algos/factories/test_just_stopped.cpp
    test/algos/adaptors/test_on.cpp
    test/algos/adaptors/test_transfer.cpp
    test/algos/adaptors/test_schedule_from.cpp
    test/algos/adaptors/test_then.cpp
    test/algos/adaptors/test_upon_error.cpp
    test/algos/adaptors/test_upon_stopped.cpp
    test/algos/adaptors/test_let_value.cpp
    test/algos/adaptors/test_let_error.cpp
    test/algos/adaptors/test_let_stopped.cpp
    test/algos/adaptors/test_bulk.cpp
    test/algos/adaptors/test_split.cpp
    test/algos/adaptors/test_when_all.cpp
    test/algos/adaptors/test_transfer_when_all.cpp
    test/algos/adaptors/test_into_variant.cpp
    test/algos/adaptors/test_stopped_as_optional.cpp
    test/algos/adaptors/test_stopped_as_error.cpp
    test/algos/adaptors/test_ensure_started.cpp
    test/algos/consumers/test_start_detached.cpp
    test/algos/consumers/test_sync_wait.cpp
<<<<<<< HEAD
    test/algos/other/test_execute.cpp
=======
    test/queries/test_get_forward_progress_guarantee.cpp
>>>>>>> 3f192633
    )

add_executable(test.P2300 ${test_sourceFiles})

target_include_directories(test.P2300 PRIVATE ${CMAKE_CURRENT_SOURCE_DIR}/test ${CMAKE_CURRENT_SOURCE_DIR})
target_link_libraries(test.P2300 P2300)
target_link_libraries(test.P2300 CONAN_PKG::catch2)

# Discover the Catch2 test built by the application
include(CTest)
include(Catch)
catch_discover_tests(test.P2300)


# Set up examples
function(def_example target sourceFile)
    add_executable(${target} ${sourceFile})
    target_link_libraries(${target} P2300)
endfunction()

def_example(example.hello_world "examples/hello_world.cpp")
def_example(example.hello_coro "examples/hello_coro.cpp")
def_example(example.retry "examples/retry.cpp")
def_example(example.then "examples/then.cpp")
def_example(example.server_theme.let_value "examples/server_theme/let_value.cpp")
def_example(example.server_theme.on_transfer "examples/server_theme/on_transfer.cpp")<|MERGE_RESOLUTION|>--- conflicted
+++ resolved
@@ -122,11 +122,8 @@
     test/algos/adaptors/test_ensure_started.cpp
     test/algos/consumers/test_start_detached.cpp
     test/algos/consumers/test_sync_wait.cpp
-<<<<<<< HEAD
     test/algos/other/test_execute.cpp
-=======
     test/queries/test_get_forward_progress_guarantee.cpp
->>>>>>> 3f192633
     )
 
 add_executable(test.P2300 ${test_sourceFiles})
