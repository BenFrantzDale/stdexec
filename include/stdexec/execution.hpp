/*
 * Copyright (c) 2021-2022 NVIDIA Corporation
 *
 * Licensed under the Apache License Version 2.0 with LLVM Exceptions
 * (the "License"); you may not use this file except in compliance with
 * the License. You may obtain a copy of the License at
 *
 *   https://llvm.org/LICENSE.txt
 *
 * Unless required by applicable law or agreed to in writing, software
 * distributed under the License is distributed on an "AS IS" BASIS,
 * WITHOUT WARRANTIES OR CONDITIONS OF ANY KIND, either express or implied.
 * See the License for the specific language governing permissions and
 * limitations under the License.
 */
#pragma once

#include <atomic>
#include <cassert>
#include <condition_variable>
#include <stdexcept>
#include <memory>
#include <mutex>
#include <optional>
#include <system_error>
#include <tuple>
#include <type_traits>
#include <variant>

#include "__detail/__intrusive_ptr.hpp"
#include "__detail/__meta.hpp"
#include "functional.hpp"
#include "concepts.hpp"
#include "coroutine.hpp"
#include "stop_token.hpp"

#if STDEXEC_CLANG()
#define _STRINGIZE(__arg) #__arg
#define _PRAGMA_PUSH() _Pragma("GCC diagnostic push")
#define _PRAGMA_POP() _Pragma("GCC diagnostic pop")
#define _PRAGMA_IGNORE(__arg) _Pragma(_STRINGIZE(GCC diagnostic ignored __arg))
#else
#define _PRAGMA_PUSH()
#define _PRAGMA_POP()
#define _PRAGMA_IGNORE(__arg)
#endif

#if STDEXEC_NVHPC() || STDEXEC_GCC()
#define STDEXEC_NON_LEXICAL_FRIENDSHIP 1
#endif

#ifdef __EDG__
#pragma diagnostic push
#pragma diag_suppress 1302
#pragma diag_suppress 497
#endif

_PRAGMA_PUSH()
_PRAGMA_IGNORE("-Wundefined-inline")
_PRAGMA_IGNORE("-Wundefined-internal")

namespace stdexec {
  // BUGBUG
  namespace execution = stdexec;
  namespace this_thread = stdexec;

  using std::remove_cvref_t;

  // [execution.schedulers.queries], scheduler queries
  namespace __scheduler_queries {
    template <class _Ty>
      const _Ty& __cref_fn(const _Ty&);
    template <class _Ty>
      using __cref_t =
        decltype(__scheduler_queries::__cref_fn(__declval<_Ty>()));

    struct execute_may_block_caller_t {
      template <class _T>
        requires tag_invocable<execute_may_block_caller_t, __cref_t<_T>>
      constexpr bool operator()(_T&& __t) const noexcept {
        static_assert(same_as<bool, tag_invoke_result_t<execute_may_block_caller_t, __cref_t<_T>>>);
        static_assert(nothrow_tag_invocable<execute_may_block_caller_t, __cref_t<_T>>);
        return tag_invoke(execute_may_block_caller_t{}, std::as_const(__t));
      }
      constexpr bool operator()(auto&&) const noexcept {
        return true;
      }
    };
  } // namespace __scheduler_queries
  using __scheduler_queries::execute_may_block_caller_t;
  inline constexpr execute_may_block_caller_t execute_may_block_caller{};

  enum class forward_progress_guarantee {
    concurrent,
    parallel,
    weakly_parallel
  };

  namespace __get_completion_signatures {
    struct get_completion_signatures_t;
  }
  using __get_completion_signatures::get_completion_signatures_t;

  /////////////////////////////////////////////////////////////////////////////
  // env_of
  namespace __env {
    struct __empty_env {};
    struct no_env {
      template <class _Tag, same_as<no_env> _Self, class... _Ts>
        friend void tag_invoke(_Tag, _Self, _Ts&&...) = delete;
    };

    template <__class _Tag, class _Value>
        requires copy_constructible<std::unwrap_reference_t<_Value>>
      struct __with_x {
        struct __t {
          using __tag_t = _Tag;
          using __value_t = _Value;
          [[no_unique_address]] std::unwrap_reference_t<_Value> __value_;

          template <same_as<_Tag> _T, class... _Ts>
            friend auto tag_invoke(_T, const __t& __self, _Ts&&...)
              noexcept(std::is_nothrow_copy_constructible_v<std::unwrap_reference_t<_Value>>)
              -> std::unwrap_reference_t<_Value> {
              return __self.__value_;
            }
        };
      };
    template <class _Tag>
      struct __with_x<_Tag, __none_such> {
        struct __t {
          using __tag_t = _Tag;
          using __value_t = __none_such;

          template <same_as<_Tag> _T, class... _Ts>
            friend void tag_invoke(_T, const __t&, _Ts&&...) = delete;
        };
      };
    template <class _With>
      struct __with_ : _With {};
    template <class _Tag, class _Value = __none_such>
      using __with_t = __with_<__t<__with_x<_Tag, decay_t<_Value>>>>;

    template <__class _Tag, class _Value>
      __with_t<_Tag, _Value> __with(_Tag, _Value&& __val) {
        return {{(_Value&&) __val}};
      }

    template <__class _Tag>
      __with_t<_Tag, __none_such> __with(_Tag) {
        return {{}};
      }

    template <class _BaseEnvId, class... _Withs>
      struct __env_ : _Withs... {
        using _BaseEnv = stdexec::__t<_BaseEnvId>;
        using __base_env_t = _BaseEnv;
        [[no_unique_address]] _BaseEnv __base_env_{};

        // Forward the receiver queries:
        template <
            __none_of<typename _Withs::__tag_t..., get_completion_signatures_t> _Tag,
            same_as<__env_> _Self,
            class... _As>
            requires __callable<_Tag, const typename _Self::__base_env_t&, _As...>
          friend auto tag_invoke(_Tag __tag, const _Self& __self, _As&&... __as) noexcept
            -> __call_result_if_t<same_as<_Self, __env_>, _Tag, const typename _Self::__base_env_t&, _As...> {
            return ((_Tag&&) __tag)(__self.__base_env_, (_As&&) __as...);
          }
      };
    template <class _BaseEnv, class... _Withs>
      using __env = __env_<__x<_BaseEnv>, _Withs...>;

    // For making an evaluation environment from key/value pairs and optionally
    // another environment.
    struct __make_env_t {
      template <class _W, class... _Ws>
        auto operator()(__with_<_W> __w, __with_<_Ws>... __ws) const
          noexcept(std::is_nothrow_move_constructible_v<_W> &&
            (std::is_nothrow_move_constructible_v<_Ws> &&...))
          -> __env<__empty_env, _W, _Ws...> {
          return {std::move(__w), std::move(__ws)..., {}};
        }

      template <__none_of<no_env> _BaseEnv, class... _Ws>
        auto operator()(_BaseEnv&& __base_env, __with_<_Ws>... __ws) const
          -> __env<decay_t<_BaseEnv>, _Ws...> {
          return {std::move(__ws)..., (_BaseEnv&&) __base_env};
        }

      template <class... _Ws>
        auto operator()(no_env, __with_<_Ws>...) const noexcept
          -> no_env {
          return {};
        }
    };

    // For getting an evaluation environment from a receiver
    struct get_env_t {
      template <class _EnvProvider>
          requires tag_invocable<get_env_t, const _EnvProvider&>
        constexpr auto operator()(const _EnvProvider& __with_env) const
          noexcept(nothrow_tag_invocable<get_env_t, const _EnvProvider&>)
          -> tag_invoke_result_t<get_env_t, const _EnvProvider&> {
          return tag_invoke(*this, __with_env);
        }
    };
  } // namespace __env
  using __env::__empty_env;
  using __env::__with_t;
  using __env::__with;

  inline constexpr __env::__make_env_t __make_env {};
  inline constexpr __env::get_env_t get_env{};

  template <class... _Ts>
    using __make_env_t =
      decltype(__make_env(__declval<_Ts>()...));

  using __env::no_env;
  using __env::get_env_t;

  template <class _EnvProvider>
    using env_of_t = decay_t<__call_result_t<get_env_t, _EnvProvider>>;

  template <class _EnvProvider>
    concept environment_provider =
      requires (_EnvProvider& __ep) {
        { get_env(std::as_const(__ep)) } -> __none_of<no_env, void>;
      };

  /////////////////////////////////////////////////////////////////////////////
  // [execution.receivers]
  namespace __receivers {
    struct set_value_t {
      template <class _Receiver, class... _As>
        requires tag_invocable<set_value_t, _Receiver, _As...>
      void operator()(_Receiver&& __rcvr, _As&&... __as) const noexcept {
        static_assert(nothrow_tag_invocable<set_value_t, _Receiver, _As...>);
        (void) tag_invoke(set_value_t{}, (_Receiver&&) __rcvr, (_As&&) __as...);
      }
    };

    struct set_error_t {
      template <class _Receiver, class _Error>
        requires tag_invocable<set_error_t, _Receiver, _Error>
      void operator()(_Receiver&& __rcvr, _Error&& __err) const noexcept {
        static_assert(nothrow_tag_invocable<set_error_t, _Receiver, _Error>);
        (void) tag_invoke(set_error_t{}, (_Receiver&&) __rcvr, (_Error&&) __err);
      }
    };

    struct set_stopped_t {
      template <class _Receiver>
        requires tag_invocable<set_stopped_t, _Receiver>
      void operator()(_Receiver&& __rcvr) const noexcept {
        static_assert(nothrow_tag_invocable<set_stopped_t, _Receiver>);
        (void) tag_invoke(set_stopped_t{}, (_Receiver&&) __rcvr);
      }
    };
  } // namespace __receivers
  using __receivers::set_value_t;
  using __receivers::set_error_t;
  using __receivers::set_stopped_t;
  inline constexpr set_value_t set_value{};
  inline constexpr set_error_t set_error{};
  inline constexpr set_stopped_t set_stopped{};

  inline constexpr struct __try_call_t {
    template <class _Receiver, class _Fun, class... _Args>
        requires __callable<_Fun, _Args...>
      void operator()(_Receiver&& __rcvr, _Fun __fun, _Args&&... __args) const noexcept {
        if constexpr (__nothrow_callable<_Fun, _Args...>) {
          ((_Fun&&) __fun)((_Args&&) __args...);
        } else {
          try {
            ((_Fun&&) __fun)((_Args&&) __args...);
          } catch(...) {
            set_error((_Receiver&&) __rcvr, std::current_exception());
          }
        }
      }
  } __try_call {};

  /////////////////////////////////////////////////////////////////////////////
  // completion_signatures
  namespace __compl_sigs {
    #if STDEXEC_NVHPC()
    template <class _Ty = __q<__types>, class... _Args>
      __types<__minvoke<_Ty, _Args...>> __test(set_value_t(*)(_Args...), set_value_t = {}, _Ty = {});
    template <class _Ty = __q<__types>, class _Error>
      __types<__minvoke<_Ty, _Error>> __test(set_error_t(*)(_Error), set_error_t = {}, _Ty = {});
    template <class _Ty = __q<__types>>
      __types<__minvoke<_Ty>> __test(set_stopped_t(*)(), set_stopped_t = {}, _Ty = {});
    __types<> __test(__ignore, __ignore, __ignore = {});

    template <class _Sig>
      inline constexpr bool __is_compl_sig = false;
    template <class... _Args>
      inline constexpr bool __is_compl_sig<set_value_t(_Args...)> = true;
    template <class _Error>
      inline constexpr bool __is_compl_sig<set_error_t(_Error)> = true;
    template <>
      inline constexpr bool __is_compl_sig<set_stopped_t()> = true;

    #else

    template <same_as<set_value_t> _Tag, class _Ty = __q<__types>, class... _Args>
      __types<__minvoke<_Ty, _Args...>> __test(_Tag(*)(_Args...));
    template <same_as<set_error_t> _Tag, class _Ty = __q<__types>, class _Error>
      __types<__minvoke<_Ty, _Error>> __test(_Tag(*)(_Error));
    template <same_as<set_stopped_t> _Tag, class _Ty = __q<__types>>
      __types<__minvoke<_Ty>> __test(_Tag(*)());
    template <class, class = void>
      __types<> __test(...);
    #endif

    // BUGBUG not to spec!
    struct __dependent {
#if !_STD_NO_COROUTINES_
      bool await_ready();
      void await_suspend(const __coro::coroutine_handle<no_env>&);
      __dependent await_resume();
#endif
    };
  } // namespace __compl_sigs

  template <same_as<no_env>>
    using dependent_completion_signatures =
      __compl_sigs::__dependent;

#if STDEXEC_NVHPC()
  template <class _Sig>
    concept __completion_signature =
      __compl_sigs::__is_compl_sig<_Sig>;

  template <class _Sig, class _Tag, class _Ty = __q<__types>>
    using __signal_args_t =
      decltype(__compl_sigs::__test((_Sig*) nullptr, _Tag{}, _Ty{}));
#else
  template <class _Sig>
    concept __completion_signature =
      __typename<decltype(__compl_sigs::__test((_Sig*) nullptr))>;

  template <class _Sig, class _Tag, class _Ty = __q<__types>>
    using __signal_args_t =
      decltype(__compl_sigs::__test<_Tag, _Ty>((_Sig*) nullptr));
#endif

  template <__completion_signature... _Sigs>
    struct completion_signatures {
      template <class _Tag, class _Tuple, class _Variant>
        using __gather_sigs =
          __minvoke<
            __concat<_Variant>,
            __signal_args_t<_Sigs, _Tag, _Tuple>...>;
    };

  template <class _Ty>
    concept __is_completion_signatures =
      __is_instance_of<_Ty, completion_signatures>;

  template <class...>
    struct __concat_completion_signatures {
      using __t = dependent_completion_signatures<no_env>;
    };

  template <__is_completion_signatures... _Completions>
    struct __concat_completion_signatures<_Completions...> {
      using __t =
        __minvoke<
          __concat<__munique<__q<completion_signatures>>>,
          _Completions...>;
    };

  template <class... _Completions>
    using __concat_completion_signatures_t =
      __t<__concat_completion_signatures<_Completions...>>;

  template <class _Traits, class _Env>
    inline constexpr bool
      __valid_completion_signatures_ = false;
  template <class... _Sigs, class _Env>
    inline constexpr bool
      __valid_completion_signatures_<completion_signatures<_Sigs...>, _Env> = true;
  template <>
    inline constexpr bool
      __valid_completion_signatures_<dependent_completion_signatures<no_env>, no_env> = true;

  template <class _Traits, class _Env>
    concept __valid_completion_signatures =
      __valid_completion_signatures_<_Traits, _Env>;

  /////////////////////////////////////////////////////////////////////////////
  // [execution.receivers]
  template <class _Sig>
    struct _MISSING_COMPLETION_SIGNAL_;
  template <class _Tag, class... _Args>
    struct _MISSING_COMPLETION_SIGNAL_<_Tag(_Args...)> {
      template <class _Receiver>
        struct _WITH_RECEIVER_ : std::false_type {};

      friend auto operator,(_MISSING_COMPLETION_SIGNAL_, auto)
        -> _MISSING_COMPLETION_SIGNAL_ {
        return {};
      }
    };

  namespace __receiver_concepts {
    struct __found_completion_signature {
      template <class>
        using _WITH_RECEIVER_ = std::true_type;
    };

    template <class _Receiver, class _Tag, class... _Args>
      using __missing_completion_signal_t =
        __if<
          __bool<nothrow_tag_invocable<_Tag, _Receiver, _Args...>>,
          __found_completion_signature,
          _MISSING_COMPLETION_SIGNAL_<_Tag(_Args...)>>;

    template <class _Receiver, class _Tag, class... _Args>
      auto __has_completion(_Tag(*)(_Args...)) ->
        __missing_completion_signal_t<_Receiver, _Tag, _Args...>;

    template <class _Receiver, class... _Sigs>
      auto __has_completions(completion_signatures<_Sigs...>*) ->
        decltype((__has_completion<_Receiver>((_Sigs*)0), ...));

    template <class _Completion, class _Receiver>
      concept __is_valid_completion =
        _Completion::template _WITH_RECEIVER_<_Receiver>::value;
  } // namespace __receiver_concepts

  /////////////////////////////////////////////////////////////////////////////
  // [execution.receivers]
  template <class _Receiver>
    concept receiver =
      environment_provider<__cref_t<_Receiver>> &&
      move_constructible<remove_cvref_t<_Receiver>> &&
      constructible_from<remove_cvref_t<_Receiver>, _Receiver>;

  template <class _Receiver, class _Completions>
    concept receiver_of =
      receiver<_Receiver> &&
      requires (_Completions* __required_completions) {
        { __receiver_concepts::__has_completions<remove_cvref_t<_Receiver>>(
            __required_completions) } ->
          __receiver_concepts::__is_valid_completion<remove_cvref_t<_Receiver>>;
      };

  /////////////////////////////////////////////////////////////////////////////
  // [execution.sndtraits]
  namespace __get_completion_signatures {
    template <class _Sender, class _Env>
      concept __with_tag_invoke =
        tag_invocable<get_completion_signatures_t, _Sender, _Env>;

    template <class _Sender>
      concept __with_member_alias =
        requires {
          typename remove_cvref_t<_Sender>::completion_signatures;
        };

    struct get_completion_signatures_t {
      template <class _Sender, class _Env = no_env>
        requires (__with_tag_invoke<_Sender, _Env> ||
                  __with_member_alias<_Sender> ||
                  __awaitable<_Sender, _Env>)
      constexpr auto operator()(_Sender&&, const _Env& = {}) const noexcept {
        static_assert(sizeof(_Sender), "Incomplete type used with get_completion_signatures");
        static_assert(sizeof(_Env), "Incomplete type used with get_completion_signatures");
        if constexpr (__with_tag_invoke<_Sender, _Env>) {
          using _Completions =
            tag_invoke_result_t<get_completion_signatures_t, _Sender, _Env>;
          return _Completions{};
        } else if constexpr (__with_member_alias<_Sender>) {
          using _Completions =
            typename remove_cvref_t<_Sender>::completion_signatures;
          return _Completions{};
        } else {
          // awaitables go here
          using _Result = __await_result_t<_Sender, _Env>;
          if constexpr (same_as<_Result, dependent_completion_signatures<no_env>>) {
            return dependent_completion_signatures<no_env>{};
          } else {
            return completion_signatures<
                // set_value_t() or set_value_t(T)
                __minvoke<__remove<void, __qf<set_value_t>>, _Result>,
                set_error_t(std::exception_ptr)>{};
          }
        }
      }
    };
  } // namespace __get_completion_signatures

  using __get_completion_signatures::get_completion_signatures_t;
  inline constexpr get_completion_signatures_t get_completion_signatures {};

  /////////////////////////////////////////////////////////////////////////////
  // [execution.senders.traits]
  template <class _Sender, class _Env>
    using __completion_signatures_of_t =
      __call_result_t<
        get_completion_signatures_t,
        _Sender,
        _Env>;

  /////////////////////////////////////////////////////////////////////////////
  // [execution.senders]
  // NOT TO SPEC (YET)
  template <class _Sender, class _Env = no_env>
    concept sender =
      requires (_Sender&& __sndr, _Env&& __env) {
        get_completion_signatures((_Sender&&) __sndr, no_env{});
        get_completion_signatures((_Sender&&) __sndr, (_Env&&) __env);
      } &&
      __valid_completion_signatures<__completion_signatures_of_t<_Sender, no_env>, no_env> &&
      __valid_completion_signatures<__completion_signatures_of_t<_Sender, _Env>, _Env> &&
      move_constructible<remove_cvref_t<_Sender>> &&
      constructible_from<remove_cvref_t<_Sender>, _Sender>;

  // __checked_completion_signatures is for catching logic bugs in a typed
  // sender's metadata. If sender<S> and sender<S, Ctx> are both true, then they
  // had better report the same metadata. This completion signatures wrapper
  // enforces that at compile time.
  template <class _Sender, class _Env>
    struct __checked_completion_signatures {
     private:
      using _WithEnv = __completion_signatures_of_t<_Sender, _Env>;
      using _WithoutEnv = __completion_signatures_of_t<_Sender, no_env>;
      static_assert(
        __one_of<
          _WithoutEnv,
          _WithEnv,
          dependent_completion_signatures<no_env>>);
     public:
      using __t = _WithEnv;
    };

  template <class _Sender, class _Env = no_env>
      requires sender<_Sender, _Env>
    using completion_signatures_of_t =
      __t<__checked_completion_signatures<_Sender, _Env>>;

  struct __not_a_variant {
    __not_a_variant() = delete;
  };
  template <class... _Ts>
    using __variant =
      __minvoke<
        __if_c<
          sizeof...(_Ts) != 0,
          __transform<__q<decay_t>, __munique<__q<std::variant>>>,
          __mconst<__not_a_variant>>,
        _Ts...>;

  using __nullable_variant_t =
    __munique<__mbind_front_q<std::variant, std::monostate>>;

  template <class... _Ts>
    using __decayed_tuple = std::tuple<decay_t<_Ts>...>;

  template <class _Tag, class _Sender, class _Env, class _Tuple, class _Variant>
      requires sender<_Sender, _Env>
    using __gather_sigs_t =
      typename completion_signatures_of_t<_Sender, _Env>
        ::template __gather_sigs<_Tag, _Tuple, _Variant>;

  template <class _Sender,
            class _Env = no_env,
            class _Tuple = __q<__decayed_tuple>,
            class _Variant = __q<__variant>>
      requires sender<_Sender, _Env>
    using __value_types_of_t =
      __gather_sigs_t<set_value_t, _Sender, _Env, _Tuple, _Variant>;

  template <class _Sender,
            class _Env = no_env,
            class _Variant = __q<__variant>>
      requires sender<_Sender, _Env>
    using __error_types_of_t =
      __gather_sigs_t<set_error_t, _Sender, _Env, __q<__midentity>, _Variant>;

  template <class _Sender,
            class _Env = no_env,
            template <class...> class _Tuple = __decayed_tuple,
            template <class...> class _Variant = __variant>
      requires sender<_Sender, _Env>
    using value_types_of_t =
      __value_types_of_t<_Sender, _Env, __q<_Tuple>, __q<_Variant>>;

  template <class _Sender,
            class _Env = no_env,
            template <class...> class _Variant = __variant>
      requires sender<_Sender, _Env>
    using error_types_of_t =
      __error_types_of_t<_Sender, _Env, __q<_Variant>>;

  template <class _Tag, class _Sender, class _Env = no_env>
      requires sender<_Sender, _Env>
    using __count_of =
      __gather_sigs_t<_Tag, _Sender, _Env, __mconst<int>, __mcount>;

  template <class _Tag, class _Sender, class _Env = no_env>
      requires __valid<__count_of, _Tag, _Sender, _Env>
    inline constexpr bool __sends =
      (__v<__count_of<_Tag, _Sender, _Env>> != 0);

  template <class _Sender, class _Env = no_env>
      requires __valid<__count_of, set_stopped_t, _Sender, _Env>
    inline constexpr bool sends_stopped =
      __sends<set_stopped_t, _Sender, _Env>;

  template <class _Sender, class _Env = no_env>
    using __single_sender_value_t =
      __value_types_of_t<_Sender, _Env, __single_or<void>, __q<__single>>;

  template <class _Sender, class _Env = no_env>
    using __single_value_variant_sender_t =
      value_types_of_t<_Sender, _Env, __types, __single>;

  template <class _Sender, class _Env = no_env>
    concept __single_typed_sender =
      sender<_Sender, _Env> &&
      __valid<__single_sender_value_t, _Sender, _Env>;

  template <class _Sender, class _Env = no_env>
    concept __single_value_variant_sender =
      sender<_Sender, _Env> &&
      __valid<__single_value_variant_sender_t, _Sender, _Env>;

  template <class... Errs>
    using __nofail = __bool<sizeof...(Errs) == 0>;

  template <class _Sender, class _Env = no_env>
    concept __nofail_sender =
      sender<_Sender, _Env> &&
      (__v<error_types_of_t<_Sender, _Env, __nofail>>);

  /////////////////////////////////////////////////////////////////////////////
  namespace __compl_sigs {
    template <class... _Args>
      using __default_set_value = completion_signatures<set_value_t(_Args...)>;

    template <class _Error>
      using __default_set_error = completion_signatures<set_error_t(_Error)>;

    template <__is_completion_signatures... _Sigs>
      using __ensure_concat = __minvoke<__concat<__q<completion_signatures>>, _Sigs...>;

    template<class _Sender, class _Env, class _Sigs, class _SetValue, class _SetError, class _SetStopped>
      using __compl_sigs_t =
        __concat_completion_signatures_t<
          _Sigs,
          __value_types_of_t<_Sender, _Env, _SetValue, __q<__ensure_concat>>,
          __error_types_of_t<_Sender, _Env, __transform<_SetError, __q<__ensure_concat>>>,
          __if_c<sends_stopped<_Sender, _Env>, _SetStopped, completion_signatures<>>>;

    template<class _Sender, class _Env, class _Sigs, class _SetValue, class _SetError, class _SetStopped>
      auto __make(int)
        -> __compl_sigs_t<_Sender, _Env, _Sigs, _SetValue, _SetError, _SetStopped>;

    template<class, class _Env, class, class, class, class>
      auto __make(long)
        -> dependent_completion_signatures<_Env>;

    template<
      class _Sender,
      class _Env = no_env,
      __valid_completion_signatures<_Env> _Sigs = completion_signatures<>,
      class _SetValue = __q<__default_set_value>,
      class _SetError = __q<__default_set_error>,
      __valid_completion_signatures<_Env> _SetStopped = completion_signatures<set_stopped_t()>>
        requires sender<_Sender, _Env>
    using __make_completion_signatures =
      decltype(__make<_Sender, _Env, _Sigs, _SetValue, _SetError, _SetStopped>(0));
  } // namespace __compl_sigs

  using __compl_sigs::__make_completion_signatures;

  /////////////////////////////////////////////////////////////////////////////
  // NOT TO SPEC
  //
  // make_completion_signatures
  // ==========================
  //
  // `make_completion_signatures` takes a sender, and environment, and a bunch
  // of other template arguments for munging the completion signatures of a
  // sender in interesting ways.
  //
  //  ```c++
  //  template <class... Args>
  //    using __default_set_value = completion_signatures<set_value_t(Args...)>;
  //
  //  template <class Err>
  //    using __default_set_error = completion_signatures<set_error_t(Err)>;
  //
  //  template <
  //    sender Sndr,
  //    class Env = no_env,
  //    class AddlSigs = completion_signatures<>,
  //    template <class...> class SetValue = __default_set_value,
  //    template <class> class SetError = __default_set_error,
  //    class SetStopped = completion_signatures<set_stopped_t()>>
  //      requires sender<Sndr, Env>
  //  using make_completion_signatures =
  //    completion_signatures< ... >;
  //  ```
  //
  //  * `SetValue` : an alias template that accepts a set of value types and
  //    returns an instance of `completion_signatures`.
  //  * `SetError` : an alias template that accepts an error types and returns a
  //    an instance of `completion_signatures`.
  //  * `SetStopped` : an instantiation of `completion_signatures` with a list
  //    of completion signatures `Sigs...` to the added to the list if the
  //    sender can complete with a stopped signal.
  //  * `AddlSigs` : an instantiation of `completion_signatures` with a list of
  //    completion signatures `Sigs...` to the added to the list
  //    unconditionally.
  //
  //  `make_completion_signatures` does the following:
  //  * Let `VCs...` be a pack of the `completion_signatures` types in the
  //    `__typelist` named by `value_types_of_t<Sndr, Env, SetValue,
  //    __typelist>`, and let `Vs...` be the concatenation of the packs that are
  //    template arguments to each `completion_signature` in `VCs...`.
  //  * Let `ECs...` be a pack of the `completion_signatures` types in the
  //    `__typelist` named by `error_types_of_t<Sndr, Env, __errorlist>`, where
  //    `__errorlist` is an alias template such that `__errorlist<Ts...>` names
  //    `__typelist<SetError<Ts>...>`, and let `Es...` by the concatenation of
  //    the packs that are the template arguments to each `completion_signature`
  //    in `ECs...`.
  //  * Let `Ss...` be an empty pack if `sends_stopped<Sndr, Env>` is
  //    `false`; otherwise, a pack containing the template arguments of the
  //    `completion_signatures` instantiation named by `SetStopped`.
  //  * Let `MoreSigs...` be a pack of the template arguments of the
  //    `completion_signatures` instantiation named by `AddlSigs`.
  //
  //  Then `make_completion_signatures<Sndr, Env, AddlSigs, SetValue, SetError,
  //  SendsStopped>` names the type `completion_signatures< Sigs... >` where
  //  `Sigs...` is the unique set of types in `[Vs..., Es..., Ss...,
  //  MoreSigs...]`.
  //
  //  If any of the above type computations are ill-formed,
  //  `make_completion_signatures<Sndr, Env, AddlSigs, SetValue, SetError,
  //  SendsStopped>` is an alias for an empty struct
  template<
    class _Sender,
    class _Env = no_env,
    __valid_completion_signatures<_Env> _Sigs =
      completion_signatures<>,
    template <class...> class _SetValue =
      __compl_sigs::__default_set_value,
    template <class> class _SetError =
      __compl_sigs::__default_set_error,
    __valid_completion_signatures<_Env> _SetStopped =
      completion_signatures<set_stopped_t()>>
      requires sender<_Sender, _Env>
  using make_completion_signatures =
    __make_completion_signatures<_Sender, _Env, _Sigs, __q<_SetValue>, __q<_SetError>, _SetStopped>;

  // Needed fairly often
  using __with_exception_ptr =
    completion_signatures<set_error_t(std::exception_ptr)>;

  namespace __scheduler_queries {
    struct forwarding_scheduler_query_t {
      template <class _Tag>
      constexpr bool operator()(_Tag __tag) const noexcept {
        if constexpr (tag_invocable<forwarding_scheduler_query_t, _Tag>) {
          static_assert(noexcept(tag_invoke(*this, (_Tag&&) __tag) ? true : false));
          return tag_invoke(*this, (_Tag&&) __tag) ? true : false;
        } else {
          return false;
        }
      }
    };
  } // namespace __scheduler_queries
  using __scheduler_queries::forwarding_scheduler_query_t;
  inline constexpr forwarding_scheduler_query_t forwarding_scheduler_query{};

  /////////////////////////////////////////////////////////////////////////////
  // [execution.senders.schedule]
  namespace __schedule {
    struct schedule_t {
      template <class _Scheduler>
        requires tag_invocable<schedule_t, _Scheduler> &&
          sender<tag_invoke_result_t<schedule_t, _Scheduler>>
      auto operator()(_Scheduler&& __sched) const
        noexcept(nothrow_tag_invocable<schedule_t, _Scheduler>) {
        return tag_invoke(schedule_t{}, (_Scheduler&&) __sched);
      }

      friend constexpr bool tag_invoke(forwarding_scheduler_query_t, schedule_t) {
        return false;
      }
    };
  }
  using __schedule::schedule_t;
  inline constexpr schedule_t schedule{};

  // NOT TO SPEC
  template <class _Tag, const auto& _Predicate>
    concept tag_category =
      requires {
        typename __bool<bool{_Predicate(_Tag{})}>;
        requires bool{_Predicate(_Tag{})};
      };

  // [execution.schedulers.queries], scheduler queries
  namespace __scheduler_queries {
    template <class _Ty>
      const _Ty& __cref_fn(const _Ty&);
    template <class _Ty>
      using __cref_t =
        decltype(__scheduler_queries::__cref_fn(__declval<_Ty>()));

    struct get_forward_progress_guarantee_t {
      template <class _T>
        requires tag_invocable<get_forward_progress_guarantee_t, __cref_t<_T>>
      constexpr auto operator()(_T&& __t) const
        noexcept(nothrow_tag_invocable<get_forward_progress_guarantee_t, __cref_t<_T>>)
        -> tag_invoke_result_t<get_forward_progress_guarantee_t, __cref_t<_T>> {
        return tag_invoke(get_forward_progress_guarantee_t{}, std::as_const(__t));
      }
      constexpr stdexec::forward_progress_guarantee operator()(auto&&) const noexcept {
        return stdexec::forward_progress_guarantee::weakly_parallel;
      }
    };

    struct __has_algorithm_customizations_t {
      template <class _T>
        using __result_t =
          tag_invoke_result_t<__has_algorithm_customizations_t, __cref_t<_T>>;
      template <class _T>
        requires tag_invocable<__has_algorithm_customizations_t, __cref_t<_T>>
      constexpr __result_t<_T> operator()(_T&& __t) const noexcept(noexcept(__result_t<_T>{})) {
        using _Bool = tag_invoke_result_t<__has_algorithm_customizations_t, __cref_t<_T>>;
        static_assert(_Bool{} ? true : true); // must be contextually convertible to bool
        return _Bool{};
      }
      constexpr std::false_type operator()(auto&&) const noexcept {
        return {};
      }
    };
  } // namespace __scheduler_queries
  using __scheduler_queries::__has_algorithm_customizations_t;
  inline constexpr __has_algorithm_customizations_t __has_algorithm_customizations{};

  using __scheduler_queries::get_forward_progress_guarantee_t;
  inline constexpr get_forward_progress_guarantee_t get_forward_progress_guarantee{};

  namespace __sender_queries {
    template <__one_of<set_value_t, set_error_t, set_stopped_t> _CPO>
      struct get_completion_scheduler_t;
  }
  using __sender_queries::get_completion_scheduler_t;

  /////////////////////////////////////////////////////////////////////////////
  // [execution.schedulers]
  template <class _Scheduler>
    concept __has_schedule =
      requires(_Scheduler&& __sched) {
        { schedule((_Scheduler&&) __sched) } -> sender;
      };

  template <class _Scheduler>
    concept __sender_has_completion_scheduler =
      requires(_Scheduler&& __sched, const get_completion_scheduler_t<set_value_t>&& __tag) {
        { tag_invoke(std::move(__tag), schedule((_Scheduler&&) __sched)) }
          -> same_as<remove_cvref_t<_Scheduler>>;
      };

  template <class _Scheduler>
    concept scheduler =
      __has_schedule<_Scheduler> &&
      __sender_has_completion_scheduler<_Scheduler> &&
      equality_comparable<remove_cvref_t<_Scheduler>> &&
      copy_constructible<remove_cvref_t<_Scheduler>>;

  // NOT TO SPEC
  template <scheduler _Scheduler>
    using schedule_result_t = __call_result_t<schedule_t, _Scheduler>;

  /////////////////////////////////////////////////////////////////////////////
  // [execution.general.queries], general queries
  namespace __general_queries {
    // TODO: implement allocator concept
    template <class _T0>
      concept __allocator = true;

    struct get_scheduler_t {
      template <__none_of<no_env> _Env>
        requires tag_invocable<get_scheduler_t, const _Env&> &&
          scheduler<tag_invoke_result_t<get_scheduler_t, const _Env&>>
      auto operator()(const _Env& __env) const noexcept
        -> tag_invoke_result_t<get_scheduler_t, const _Env&> {
        static_assert(nothrow_tag_invocable<get_scheduler_t, const _Env&>);
        return tag_invoke(get_scheduler_t{}, __env);
      }
      auto operator()() const noexcept;
    };

    struct get_delegatee_scheduler_t {
      template <class _T>
        requires nothrow_tag_invocable<get_delegatee_scheduler_t, __cref_t<_T>> &&
          scheduler<tag_invoke_result_t<get_delegatee_scheduler_t, __cref_t<_T>>>
      auto operator()(_T&& __t) const
        noexcept(nothrow_tag_invocable<get_delegatee_scheduler_t, __cref_t<_T>>)
        -> tag_invoke_result_t<get_delegatee_scheduler_t, __cref_t<_T>> {
        return tag_invoke(get_delegatee_scheduler_t{}, std::as_const(__t));
      }
      auto operator()() const noexcept;
    };

    struct get_allocator_t {
      template <__none_of<no_env> _Env>
        requires nothrow_tag_invocable<get_allocator_t, const _Env&> &&
          __allocator<tag_invoke_result_t<get_allocator_t, const _Env&>>
      auto operator()(const _Env& __env) const
        noexcept(nothrow_tag_invocable<get_allocator_t, const _Env&>)
        -> tag_invoke_result_t<get_allocator_t, const _Env&> {
        return tag_invoke(get_allocator_t{}, __env);
      }
      auto operator()() const noexcept;
    };

    struct get_stop_token_t {
      template <__none_of<no_env> _Env>
      never_stop_token operator()(const _Env&) const noexcept {
        return {};
      }
      template <__none_of<no_env> _Env>
        requires tag_invocable<get_stop_token_t, const _Env&> &&
          stoppable_token<tag_invoke_result_t<get_stop_token_t, const _Env&>>
      auto operator()(const _Env& __env) const
        noexcept(nothrow_tag_invocable<get_stop_token_t, const _Env&>)
        -> tag_invoke_result_t<get_stop_token_t, const _Env&> {
        return tag_invoke(get_stop_token_t{}, __env);
      }
      auto operator()() const noexcept;
    };
  } // namespace __general_queries
  using __general_queries::get_allocator_t;
  using __general_queries::get_scheduler_t;
  using __general_queries::get_delegatee_scheduler_t;
  using __general_queries::get_stop_token_t;
  inline constexpr get_scheduler_t get_scheduler{};
  inline constexpr get_delegatee_scheduler_t get_delegatee_scheduler{};
  inline constexpr get_allocator_t get_allocator{};
  inline constexpr get_stop_token_t get_stop_token{};

  template <class _T>
    using stop_token_of_t =
      remove_cvref_t<decltype(get_stop_token(__declval<_T>()))>;

  template <class _SchedulerProvider>
    concept __scheduler_provider =
      requires (const _SchedulerProvider& __sp) {
        { get_scheduler(__sp) } -> scheduler<>;
      };

  /////////////////////////////////////////////////////////////////////////////
  // [execution.op_state]
  namespace __start {
    struct start_t {
      template <class _Op>
        requires tag_invocable<start_t, _Op&>
      void operator()(_Op& __op) const noexcept(nothrow_tag_invocable<start_t, _Op&>) {
        (void) tag_invoke(start_t{}, __op);
      }
    };
  }
  using __start::start_t;
  inline constexpr start_t start{};

  /////////////////////////////////////////////////////////////////////////////
  // [execution.op_state]
  template <class _O>
    concept operation_state =
      destructible<_O> &&
      std::is_object_v<_O> &&
      requires (_O& __o) {
        { start(__o) } noexcept;
      };

#if !_STD_NO_COROUTINES_
  namespace __as_awaitable {
    struct as_awaitable_t;
  }
  using __as_awaitable::as_awaitable_t;
  extern const as_awaitable_t as_awaitable;

  /////////////////////////////////////////////////////////////////////////////
  // __connect_awaitable_
  namespace __connect_awaitable_ {
    struct __promise_base {
      __coro::suspend_always initial_suspend() noexcept {
        return {};
      }
      [[noreturn]] __coro::suspend_always final_suspend() noexcept {
        std::terminate();
      }
      [[noreturn]] void unhandled_exception() noexcept {
        std::terminate();
      }
      [[noreturn]] void return_void() noexcept {
        std::terminate();
      }
      template <class _Fun>
      auto yield_value(_Fun&& __fun) noexcept {
        struct awaiter {
          _Fun&& __fun_;
          bool await_ready() noexcept {
            return false;
          }
          void await_suspend(__coro::coroutine_handle<>)
            noexcept(__nothrow_callable<_Fun>) {
            // If this throws, the runtime catches the exception,
            // resumes the __connect_awaitable coroutine, and immediately
            // rethrows the exception. The end result is that an
            // exception_ptr to the exception gets passed to set_error.
            ((_Fun &&) __fun_)();
          }
          [[noreturn]] void await_resume() noexcept {
            std::terminate();
          }
        };
        return awaiter{(_Fun &&) __fun};
      }
    };

    struct __operation_base {
      __coro::coroutine_handle<> __coro_;

      explicit __operation_base(__coro::coroutine_handle<> __hcoro) noexcept
        : __coro_(__hcoro) {}

      __operation_base(__operation_base&& __other) noexcept
        : __coro_(std::exchange(__other.__coro_, {})) {}

      ~__operation_base() {
        if (__coro_)
          __coro_.destroy();
      }

      friend void tag_invoke(start_t, __operation_base& __self) noexcept {
        __self.__coro_.resume();
      }
    };

    template <class _ReceiverId>
      struct __promise;

    template <class _ReceiverId>
      struct __operation : __operation_base {
        using promise_type = __promise<_ReceiverId>;
        using __operation_base::__operation_base;
      };

    template <class _ReceiverId>
      struct __promise : __promise_base {
        using _Receiver = __t<_ReceiverId>;

        explicit __promise(auto&, _Receiver& __rcvr) noexcept
          : __rcvr_(__rcvr)
        {}

        __coro::coroutine_handle<> unhandled_stopped() noexcept {
          set_stopped(std::move(__rcvr_));
          // Returning noop_coroutine here causes the __connect_awaitable
          // coroutine to never resume past the point where it co_await's
          // the awaitable.
          return __coro::noop_coroutine();
        }

        __operation<_ReceiverId> get_return_object() noexcept {
          return __operation<_ReceiverId>{
            __coro::coroutine_handle<__promise>::from_promise(*this)};
        }

        template <class _Awaitable>
        _Awaitable&& await_transform(_Awaitable&& __await) noexcept {
          return (_Awaitable&&) __await;
        }

        template <class _Awaitable>
          requires tag_invocable<as_awaitable_t, _Awaitable, __promise&>
        auto await_transform(_Awaitable&& __await)
            noexcept(nothrow_tag_invocable<as_awaitable_t, _Awaitable, __promise&>)
            -> tag_invoke_result_t<as_awaitable_t, _Awaitable, __promise&> {
          return tag_invoke(as_awaitable, (_Awaitable&&) __await, *this);
        }

        // Pass through the get_env receiver query
        friend auto tag_invoke(get_env_t, const __promise& __self)
          -> env_of_t<_Receiver> {
          return get_env(__self.__rcvr_);
        }

        _Receiver& __rcvr_;
      };

    template <receiver _Receiver>
      using __promise_t = __promise<__x<remove_cvref_t<_Receiver>>>;

    template <receiver _Receiver>
      using __operation_t = __operation<__x<remove_cvref_t<_Receiver>>>;

    struct __connect_awaitable_t {
     private:
      template <class _Awaitable, class _Receiver>
      static __operation_t<_Receiver> __co_impl(_Awaitable __await, _Receiver __rcvr) {
        using __result_t = __await_result_t<_Awaitable, __promise_t<_Receiver>>;
        std::exception_ptr __eptr;
        try {
          // This is a bit mind bending control-flow wise.
          // We are first evaluating the co_await expression.
          // Then the result of that is passed into a lambda
          // that curries a reference to the result into another
          // lambda which is then returned to 'co_yield'.
          // The 'co_yield' expression then invokes this lambda
          // after the coroutine is suspended so that it is safe
          // for the receiver to destroy the coroutine.
          auto __fun = [&](auto&&... __as) noexcept {
            return [&]() noexcept -> void {
              set_value((_Receiver&&) __rcvr, (std::add_rvalue_reference_t<__result_t>) __as...);
            };
          };
          if constexpr (std::is_void_v<__result_t>)
            co_yield (co_await (_Awaitable &&) __await, __fun());
          else
            co_yield __fun(co_await (_Awaitable &&) __await);
        } catch (...) {
          __eptr = std::current_exception();
        }
        co_yield [&]() noexcept -> void {
          set_error((_Receiver&&) __rcvr, (std::exception_ptr&&) __eptr);
        };
      }

      template <receiver _Receiver, class _Awaitable>
        using __completions_t =
          completion_signatures<
            __minvoke< // set_value_t() or set_value_t(T)
              __remove<void, __qf<set_value_t>>,
              __await_result_t<_Awaitable, __promise_t<_Receiver>>>,
            set_error_t(std::exception_ptr),
            set_stopped_t()>;

     public:
      template <class _Receiver, __awaitable<__promise_t<_Receiver>> _Awaitable>
          requires receiver_of<_Receiver, __completions_t<_Receiver, _Awaitable>>
        __operation_t<_Receiver> operator()(_Awaitable&& __await, _Receiver&& __rcvr) const {
          return __co_impl((_Awaitable&&) __await, (_Receiver&&) __rcvr);
        }
    };
  } // namespace __connect_awaitable_
  using __connect_awaitable_::__connect_awaitable_t;
#else
  struct __connect_awaitable_t {};
#endif
  inline constexpr __connect_awaitable_t __connect_awaitable{};

  /////////////////////////////////////////////////////////////////////////////
  // [exec.snd_queries]
  namespace __sender_queries {
    struct forwarding_sender_query_t {
      template <class _Tag>
      constexpr bool operator()(_Tag __tag) const noexcept {
        if constexpr (nothrow_tag_invocable<forwarding_sender_query_t, _Tag> &&
                      std::is_invocable_r_v<bool, tag_t<tag_invoke>,
                                            forwarding_sender_query_t, _Tag>) {
          return tag_invoke(*this, (_Tag&&) __tag);
        } else {
          return false;
        }
      }
    };
  } // namespace __sender_queries
  using __sender_queries::forwarding_sender_query_t;
  inline constexpr forwarding_sender_query_t forwarding_sender_query{};

  namespace __debug {
    struct __is_debug_env_t {
      template <class _Env>
          requires tag_invocable<__is_debug_env_t, _Env>
        void operator()(_Env&&) const noexcept;
    };
    template <class _Env>
      using __debug_env_t =
        __make_env_t<_Env, __with_t<__is_debug_env_t, bool>>;

    struct __debug_op_state {
      __debug_op_state(auto&&);
      __debug_op_state(__debug_op_state&&) = delete;
      friend void tag_invoke(start_t, __debug_op_state&) noexcept;
    };

    template <class _Sig>
      struct __completion;

    template <class _Tag, class... _Args>
      struct __completion<_Tag(_Args...)> {
        friend void tag_invoke(_Tag, __completion&&, _Args&&...) noexcept;
      };

    template <class _Env, class _Sigs>
      struct __debug_receiver;

    template <class _Env, class... _Sigs>
      struct __debug_receiver<_Env, completion_signatures<_Sigs...>>
        : __completion<_Sigs>... {
        friend __debug_env_t<_Env> tag_invoke(get_env_t, __debug_receiver) noexcept;
      };

    template <class _Env>
      struct __any_debug_receiver {
        template <class... _Args>
          friend void tag_invoke(set_value_t, __any_debug_receiver&&, _Args&&...) noexcept;
        template <class _Error>
          friend void tag_invoke(set_error_t, __any_debug_receiver&&, _Error&&) noexcept;
        friend void tag_invoke(set_stopped_t, __any_debug_receiver&&) noexcept;
        friend __debug_env_t<_Env> tag_invoke(get_env_t, __any_debug_receiver) noexcept;
      };
  } // namespace __debug

  using __debug::__is_debug_env_t;
  using __debug::__debug_env_t;

  // BUGBUG maybe instead of the disjunction here we want to make
  // get_completion_signatures recognize debug environments and return
  // an empty list of completions when no tag_invoke overload can be
  // found. https://github.com/brycelelbach/wg21_p2300_std_execution/issues/603
  template <class _Receiver, class _Sender>
    concept __receiver_from =
      // tag_invocable<__is_debug_env_t, env_of_t<_Receiver>> ||
      receiver_of<
        _Receiver,
        completion_signatures_of_t<_Sender, env_of_t<_Receiver>>>;

  /////////////////////////////////////////////////////////////////////////////
  // [execution.senders.connect]
  namespace __connect {
    struct connect_t;

    template <class _Sender, class _Receiver>
      concept __connectable_with_tag_invoke =
        sender<_Sender, env_of_t<_Receiver>> &&
        __receiver_from<_Receiver, _Sender> &&
        tag_invocable<connect_t, _Sender, _Receiver>;

    struct connect_t {
      template <class _Sender, class _Receiver>
      static constexpr bool __nothrow_connect() noexcept {
        if constexpr (__connectable_with_tag_invoke<_Sender, _Receiver>) {
          return nothrow_tag_invocable<connect_t, _Sender, _Receiver>;
        } else {
          return false;
        }
      }

      template <class _Sender, class _Receiver>
        requires
          __connectable_with_tag_invoke<_Sender, _Receiver> ||
          __callable<__connect_awaitable_t, _Sender, _Receiver> ||
          tag_invocable<__is_debug_env_t, env_of_t<_Receiver>>
      auto operator()(_Sender&& __sndr, _Receiver&& __rcvr) const
          noexcept(__nothrow_connect<_Sender, _Receiver>()) {
        if constexpr (__connectable_with_tag_invoke<_Sender, _Receiver>) {
          static_assert(
            operation_state<tag_invoke_result_t<connect_t, _Sender, _Receiver>>,
            "stdexec::connect(sender, receiver) must return a type that "
            "satisfies the operation_state concept");
          return tag_invoke(connect_t{}, (_Sender&&) __sndr, (_Receiver&&) __rcvr);
        } else if constexpr (__callable<__connect_awaitable_t, _Sender, _Receiver>) {
          return __connect_awaitable((_Sender&&) __sndr, (_Receiver&&) __rcvr);
        } else {
          // This should generate an instantiate backtrace that contains useful
          // debugging information.
          using __tag_invoke::tag_invoke;
          return tag_invoke(*this, (_Sender&&) __sndr, (_Receiver&&) __rcvr);
        }
      }

      friend constexpr bool tag_invoke(forwarding_sender_query_t, connect_t) noexcept {
        return false;
      }
    };
  } // namespace __connect

  using __connect::connect_t;
  inline constexpr __connect::connect_t connect {};

  template <class _Sender, class _Receiver>
    using connect_result_t = __call_result_t<connect_t, _Sender, _Receiver>;

  template <class _Sender, class _Receiver>
    concept __nothrow_connectable =
      noexcept(connect(__declval<_Sender>(), __declval<_Receiver>()));

  ////////////////////////////////////////////////////////////////////////////
  // `__debug_sender`
  // ===============
  //
  // Understanding why a particular sender doesn't connect to a particular
  // receiver is nigh impossible in the current design due to limitations in
  // how the compiler reports overload resolution failure in the presence of
  // constraints. `__debug_sender` is a utility to assist with the process. It
  // gives you the deep template instantiation backtrace that you need to
  // understand where in a chain of senders the problem is occurring.
  //
  // ```c++
  // template <class _Sigs, class _Env = __empty_env, class _Sender>
  //   void __debug_sender(_Sender&& __sndr, _Env = {});
  //
  // template <class _Sender>
  //   void __debug_sender(_Sender&& __sndr);
  //
  // template <class _Env, class _Sender>
  //   void __debug_sender(_Sender&& __sndr, _Env);
  // ```
  //
  // **Usage:**
  //
  // To find out where in a chain of senders, a sender is failing to connect
  // to a receiver, pass it to `__debug_sender`, optionally with an
  // environment argument; e.g. `__debug_sender(sndr [, env])`
  //
  // To find out why a sender will not connect to a receiver of a particular
  // signature, specify the error and value types as an explicit template
  // argument that names an instantiation of `completion_signatures`; e.g.:
  // `__debug_sender<completion_signatures<set_value_t(int)>>(sndr [, env])`.
  //
  // **How it works:**
  //
  // The `__debug_sender` function `connect`'s the sender to a
  // `__debug_receiver`, whose environment is augmented with a special
  // `__is_debug_env_t` query. An additional fall-back overload is added to
  // the `connect` CPO that recognizes receivers whose environments respond to
  // that query and lets them through. Then in a non-immediate context, it
  // looks for a `tag_invoke(connect_t...)` overload for the input sender and
  // receiver. This will recurse until it hits the `tag_invoke` call that is
  // causing the failure.
  //
  // At least with clang, this gives me a nice backtrace, at the bottom of
  // which is the faulty `tag_invoke` overload with a mention of the
  // constraint that failed.
  namespace __debug {
    template <class _Sigs, class _Env = __empty_env, class _Sender>
      void __debug_sender(_Sender&& __sndr, _Env = {}) {
        using _Receiver = __debug_receiver<_Env, _Sigs>;
        (void) connect_t{}((_Sender&&) __sndr, _Receiver{});
      }

    template <class _Sender>
      void __debug_sender(_Sender&& __sndr) {
        using _Receiver = __any_debug_receiver<__empty_env>;
        (void) connect_t{}((_Sender&&) __sndr, _Receiver{});
      }

    template <class _Env, class _Sender>
      void __debug_sender(_Sender&& __sndr, _Env) {
        using _Receiver = __any_debug_receiver<_Env>;
        (void) connect_t{}((_Sender&&) __sndr, _Receiver{});
      }
  } // namespace __debug

  using __debug::__debug_sender;

  /////////////////////////////////////////////////////////////////////////////
  // [exec.snd]
  template <class _Sender, class _Receiver>
    concept sender_to =
      sender<_Sender, env_of_t<_Receiver>> &&
      __receiver_from<_Receiver, _Sender> &&
      requires (_Sender&& __sndr, _Receiver&& __rcvr) {
        connect((_Sender&&) __sndr, (_Receiver&&) __rcvr);
      };

  template <class _Tag, class... _Args>
    _Tag __tag_of_sig_(_Tag(*)(_Args...));
  template <class _Sig>
    using __tag_of_sig_t = decltype(stdexec::__tag_of_sig_((_Sig*) nullptr));

  template<class _Sender, class _SetSig, class _Env = no_env>
    concept sender_of =
      sender<_Sender, _Env> &&
      same_as<
        __types<_SetSig>,
        __gather_sigs_t<
          __tag_of_sig_t<_SetSig>,
          _Sender,
          _Env,
          __qf<__tag_of_sig_t<_SetSig>>,
          __q<__types>>>;

  /////////////////////////////////////////////////////////////////////////////
  // [exec.snd_queries], sender queries
  namespace __sender_queries {
    template <__one_of<set_value_t, set_error_t, set_stopped_t> _CPO>
      struct get_completion_scheduler_t {
        friend constexpr bool tag_invoke(forwarding_sender_query_t, const get_completion_scheduler_t &) noexcept {
          return true;
        }

        template <sender _Sender>
          requires tag_invocable<get_completion_scheduler_t, const _Sender&> &&
            scheduler<tag_invoke_result_t<get_completion_scheduler_t, const _Sender&>>
        auto operator()(const _Sender& __sndr) const noexcept
            -> tag_invoke_result_t<get_completion_scheduler_t, const _Sender&> {
          // NOT TO SPEC:
          static_assert(
            nothrow_tag_invocable<get_completion_scheduler_t, const _Sender&>,
            "get_completion_scheduler<_CPO> should be noexcept");
          return tag_invoke(*this, __sndr);
        }
      };
  } // namespace __sender_queries
  using __sender_queries::get_completion_scheduler_t;
  using __sender_queries::forwarding_sender_query_t;

  template <__one_of<set_value_t, set_error_t, set_stopped_t> _CPO>
    inline constexpr get_completion_scheduler_t<_CPO> get_completion_scheduler{};

  template <class _Sender, class _CPO>
    concept __has_completion_scheduler =
      __callable<get_completion_scheduler_t<_CPO>, _Sender>;

  template <class _Sender, class _CPO>
    using __completion_scheduler_for =
      __call_result_t<get_completion_scheduler_t<_CPO>, _Sender>;

  template <class _Fun, class _CPO, class _Sender, class... _As>
    concept __tag_invocable_with_completion_scheduler =
      __has_completion_scheduler<_Sender, _CPO> &&
      tag_invocable<_Fun, __completion_scheduler_for<_Sender, _CPO>, _Sender, _As...>;

#if !_STD_NO_COROUTINES_
  /////////////////////////////////////////////////////////////////////////////
  // stdexec::as_awaitable [execution.coro_utils.as_awaitable]
  namespace __as_awaitable {
    namespace __impl {
      struct __void {};
      template <class _Value>
        using __value_or_void_t =
          __if<std::is_same<_Value, void>, __void, _Value>;
      template <class _Value>
        using __expected_t =
          std::variant<std::monostate, __value_or_void_t<_Value>, std::exception_ptr>;

      template <class _Value>
        struct __receiver_base {
          template <class... _Us>
            requires constructible_from<__value_or_void_t<_Value>, _Us...>
          friend void tag_invoke(set_value_t, __receiver_base&& __self, _Us&&... __us)
              noexcept try {
            __self.__result_->template emplace<1>((_Us&&) __us...);
            __self.__continuation_.resume();
          } catch(...) {
            set_error((__receiver_base&&) __self, std::current_exception());
          }

          template <class _Error>
          friend void tag_invoke(set_error_t, __receiver_base&& __self, _Error&& __err) noexcept {
            if constexpr (__decays_to<_Error, std::exception_ptr>)
              __self.__result_->template emplace<2>((_Error&&) __err);
            else if constexpr (__decays_to<_Error, std::error_code>)
              __self.__result_->template emplace<2>(std::make_exception_ptr(std::system_error(__err)));
            else
              __self.__result_->template emplace<2>(std::make_exception_ptr((_Error&&) __err));
            __self.__continuation_.resume();
          }

          __expected_t<_Value>* __result_;
          __coro::coroutine_handle<> __continuation_;
        };

      template <class _PromiseId, class _Value>
        struct __sender_awaitable_base {
          using _Promise = __t<_PromiseId>;
          struct __receiver : __receiver_base<_Value> {
            friend void tag_invoke(set_stopped_t, __receiver&& __self) noexcept {
              auto __continuation = __coro::coroutine_handle<_Promise>::from_address(
                __self.__continuation_.address());
              __coro::coroutine_handle<> __stopped_continuation =
                __continuation.promise().unhandled_stopped();
              __stopped_continuation.resume();
            }

            // Forward get_env query to the coroutine promise
            friend auto tag_invoke(get_env_t, const __receiver& __self)
              -> env_of_t<_Promise> {
              auto __continuation = __coro::coroutine_handle<_Promise>::from_address(
                __self.__continuation_.address());
              return get_env(__continuation.promise());
            }
          };

        bool await_ready() const noexcept {
          return false;
        }

        _Value await_resume() {
          switch (__result_.index()) {
          case 0: // receiver contract not satisfied
            STDEXEC_ASSERT(!"_Should never get here");
            break;
          case 1: // set_value
            if constexpr (!std::is_void_v<_Value>)
              return (_Value&&) std::get<1>(__result_);
            else
              return;
          case 2: // set_error
            std::rethrow_exception(std::get<2>(__result_));
          }
          std::terminate();
        }

       protected:
        __expected_t<_Value> __result_;
      };

      template <class _PromiseId, class _SenderId>
      struct __sender_awaitable
        : __sender_awaitable_base<
            _PromiseId,
            __single_sender_value_t<__t<_SenderId>, env_of_t<__t<_PromiseId>>>> {
       private:
        using _Promise = __t<_PromiseId>;
        using _Sender = __t<_SenderId>;
        using _Env = env_of_t<_Promise>;
        using _Value = __single_sender_value_t<_Sender, _Env>;
        using _Base = __sender_awaitable_base<_PromiseId, _Value>;
        using __receiver = typename _Base::__receiver;
        connect_result_t<_Sender, __receiver> __op_state_;
       public:
        __sender_awaitable(_Sender&& sender, __coro::coroutine_handle<_Promise> __hcoro)
            noexcept(__nothrow_connectable<_Sender, __receiver>)
          : __op_state_(connect((_Sender&&)sender, __receiver{{&this->__result_, __hcoro}}))
        {}

        void await_suspend(__coro::coroutine_handle<_Promise>) noexcept {
          start(__op_state_);
        }
      };
      template <class _Promise, class _Sender>
        using __sender_awaitable_t =
          __sender_awaitable<__x<_Promise>, __x<_Sender>>;

      template <class _T, class _Promise>
        concept __custom_tag_invoke_awaiter =
          tag_invocable<as_awaitable_t, _T, _Promise&> &&
          __awaitable<tag_invoke_result_t<as_awaitable_t, _T, _Promise&>, _Promise>;

      template <class _Sender, class _Promise>
        using __receiver =
          typename __sender_awaitable_base<
            __x<_Promise>,
            __single_sender_value_t<_Sender, env_of_t<_Promise>>
          >::__receiver;

      template <class _Sender, class _Promise>
        concept __awaitable_sender =
          __single_typed_sender<_Sender, env_of_t<_Promise>> &&
          sender_to<_Sender, __receiver<_Sender, _Promise>> &&
          requires (_Promise& __promise) {
            { __promise.unhandled_stopped() } -> convertible_to<__coro::coroutine_handle<>>;
          };
    } // namespace __impl

    struct as_awaitable_t {
      template <class _T, class _Promise>
      static constexpr bool __is_noexcept() noexcept {
        if constexpr (__impl::__custom_tag_invoke_awaiter<_T, _Promise>) {
          return nothrow_tag_invocable<as_awaitable_t, _T, _Promise&>;
        } else if constexpr (__awaitable<_T>) {
          return true;
        } else if constexpr (__impl::__awaitable_sender<_T, _Promise>) {
          using _Sender = __impl::__sender_awaitable_t<_Promise, _T>;
          return std::is_nothrow_constructible_v<_Sender, _T, __coro::coroutine_handle<_Promise>>;
        } else {
          return true;
        }
      }
      template <class _T, class _Promise>
      decltype(auto) operator()(_T&& __t, _Promise& __promise) const
          noexcept(__is_noexcept<_T, _Promise>()) {
        if constexpr (__impl::__custom_tag_invoke_awaiter<_T, _Promise>) {
          return tag_invoke(*this, (_T&&) __t, __promise);
        } else if constexpr (__awaitable<_T>) {
          return (_T&&) __t;
        } else if constexpr (__impl::__awaitable_sender<_T, _Promise>) {
          auto __hcoro = __coro::coroutine_handle<_Promise>::from_promise(__promise);
          return __impl::__sender_awaitable_t<_Promise, _T>{(_T&&) __t, __hcoro};
        } else {
          return (_T&&) __t;
        }
      }
    };
  } // namespace __as_awaitable
  using __as_awaitable::as_awaitable_t;
  inline constexpr as_awaitable_t as_awaitable;

  namespace __with_awaitable_senders {
    namespace __impl {
      struct __with_awaitable_senders_base {
        template <class _OtherPromise>
        void set_continuation(__coro::coroutine_handle<_OtherPromise> __hcoro) noexcept {
          static_assert(!std::is_void_v<_OtherPromise>);
          __continuation_ = __hcoro;
          if constexpr (requires(_OtherPromise& __other) { __other.unhandled_stopped(); }) {
            __stopped_callback_ = [](void* __address) noexcept -> __coro::coroutine_handle<> {
              // This causes the rest of the coroutine (the part after the co_await
              // of the sender) to be skipped and invokes the calling coroutine's
              // stopped handler.
              return __coro::coroutine_handle<_OtherPromise>::from_address(__address)
                  .promise().unhandled_stopped();
            };
          }
          // If _OtherPromise doesn't implement unhandled_stopped(), then if a "stopped" unwind
          // reaches this point, it's considered an unhandled exception and terminate()
          // is called.
        }

        __coro::coroutine_handle<> continuation() const noexcept {
          return __continuation_;
        }

        __coro::coroutine_handle<> unhandled_stopped() noexcept {
          return (*__stopped_callback_)(__continuation_.address());
        }

       private:
        __coro::coroutine_handle<> __continuation_{};
        __coro::coroutine_handle<> (*__stopped_callback_)(void*) noexcept =
          [](void*) noexcept -> __coro::coroutine_handle<> {
            std::terminate();
          };
      };
    } // namespace __impl

    template <class _Promise>
    struct with_awaitable_senders : __impl::__with_awaitable_senders_base {
      template <class _Value>
      auto await_transform(_Value&& __val)
        -> __call_result_t<as_awaitable_t, _Value, _Promise&> {
        static_assert(derived_from<_Promise, with_awaitable_senders>);
        return as_awaitable((_Value&&) __val, static_cast<_Promise&>(*this));
      }
    };
  }
  using __with_awaitable_senders::with_awaitable_senders;
#endif

  /////////////////////////////////////////////////////////////////////////////
  // NOT TO SPEC: __submit
  namespace __submit_ {
    namespace __impl {
      template <class _SenderId, class _ReceiverId>
        struct __operation {
          using _Sender = __t<_SenderId>;
          using _Receiver = __t<_ReceiverId>;
          struct __receiver {
            __operation* __op_state_;
            // Forward all the receiver ops, and delete the operation state.
            template <__one_of<set_value_t, set_error_t, set_stopped_t> _Tag, class... _As>
              requires __callable<_Tag, _Receiver, _As...>
            friend void tag_invoke(_Tag __tag, __receiver&& __self, _As&&... __as)
                noexcept(__nothrow_callable<_Tag, _Receiver, _As...>) {
              // Delete the state as cleanup:
              std::unique_ptr<__operation> __g{__self.__op_state_};
              return __tag((_Receiver&&) __self.__op_state_->__rcvr_, (_As&&) __as...);
            }
            // Forward all receiever queries.
            friend auto tag_invoke(get_env_t, const __receiver& __self)
              -> env_of_t<_Receiver> {
              return get_env((const _Receiver&) __self.__op_state_->__rcvr_);
            }
          };
          _Receiver __rcvr_;
          connect_result_t<_Sender, __receiver> __op_state_;
          template <__decays_to<_Receiver> _CvrefReceiver>
            __operation(_Sender&& __sndr, _CvrefReceiver&& __rcvr)
              : __rcvr_((_CvrefReceiver&&) __rcvr)
              , __op_state_(connect((_Sender&&) __sndr, __receiver{this}))
            {}
        };
    } // namespace __impl

    struct __submit_t {
      template <receiver _Receiver, sender_to<_Receiver> _Sender>
      void operator()(_Sender&& __sndr, _Receiver&& __rcvr) const noexcept(false) {
        start((new __impl::__operation<__x<_Sender>, __x<decay_t<_Receiver>>>{
            (_Sender&&) __sndr, (_Receiver&&) __rcvr})->__op_state_);
      }
    };
  } // namespace __submit_
  using __submit_::__submit_t;
  inline constexpr __submit_t __submit{};

  namespace __inln {
    struct __scheduler {
      template <class _Receiver>
      struct __op : __immovable {
        _Receiver __recv_;
        friend void tag_invoke(start_t, __op& __self) noexcept {
          set_value((_Receiver &&) __self.__recv_);
        }
      };

      struct __sender {
        using completion_signatures = stdexec::completion_signatures<set_value_t()>;

        template <typename _Receiver>
        friend __op<_Receiver> tag_invoke(connect_t, __sender, _Receiver&& __rcvr) {
          return {{}, (_Receiver &&) __rcvr};
        }

        template <class CPO>
        friend __scheduler tag_invoke(get_completion_scheduler_t<CPO>, __sender) noexcept {
          return {};
        }
      };

      friend __sender tag_invoke(schedule_t, __scheduler) {
        return {};
      }

      bool operator==(const __scheduler&) const noexcept = default;
    };
  }

  /////////////////////////////////////////////////////////////////////////////
  // [execution.senders.consumer.start_detached]
  namespace __start_detached {
    template <class _EnvId>
      struct __detached_receiver {
        using _Env = __t<_EnvId>;
        [[no_unique_address]] _Env __env_;
        template <class... _As>
          friend void tag_invoke(set_value_t, __detached_receiver&&, _As&&...) noexcept
          {}
        template <class _Error>
          [[noreturn]]
          friend void tag_invoke(set_error_t, __detached_receiver&&, _Error&&) noexcept {
            std::terminate();
          }
        friend void tag_invoke(set_stopped_t, __detached_receiver&&) noexcept
        {}
        friend const _Env& tag_invoke(get_env_t, const __detached_receiver& __self) noexcept {
          // BUGBUG NOT TO SPEC
          return __self.__env_;
        }
      };
    template <class _Env>
      __detached_receiver(_Env) -> __detached_receiver<__x<_Env>>;

    struct start_detached_t;

    // When looking for user-defined customizations of start_detached, these
    // are the signatures to test against, in order:
    template <class _Sender, class _Env>
      using __cust_sigs =
        __msignatures<
          tag_invoke_t(start_detached_t, _Sender),
          tag_invoke_t(start_detached_t, _Sender, _Env),
          tag_invoke_t(start_detached_t, get_scheduler_t(_Env&), _Sender),
          tag_invoke_t(start_detached_t, get_scheduler_t(_Env&), _Sender, _Env)>;

    template <class _Sender, class _Env>
      inline constexpr bool __is_start_detached_customized =
        __v<__many_well_formed<__cust_sigs<_Sender, _Env>>>;

    template <class _Sender, class _Env>
      using __which_t = __mwhich_t<__cust_sigs<_Sender, _Env>, __mconstruct<void, false>()>;

    template <class _Sender, class _Env>
      using __which_i = __mwhich_i<__cust_sigs<_Sender, _Env>, __mconstruct<void, false>()>;

    struct start_detached_t {
      template <sender _Sender, class _Env = __empty_env>
          requires
            sender_to<_Sender, __detached_receiver<__x<remove_cvref_t<_Env>>>> ||
            __is_start_detached_customized<_Sender, _Env>
        void operator()(_Sender&& __sndr, _Env&& __env = _Env{}) const
          noexcept(__mnoexcept_v<__which_t<_Sender, _Env>>) {
          // The selected customization should return void
          static_assert(same_as<void, __mtypeof<__which_t<_Sender, _Env>>>);
          constexpr auto __idx = __v<__which_i<_Sender, _Env>>;
          // Dispatch to the correct implementation:
          if constexpr (__idx == 0) {
            tag_invoke(start_detached_t{}, (_Sender&&) __sndr);
          } else if constexpr (__idx == 1) {
            tag_invoke(start_detached_t{}, (_Sender&&) __sndr, (_Env&&) __env);
          } else if constexpr (__idx == 2) {
            tag_invoke(start_detached_t{}, get_scheduler(__env), (_Sender&&) __sndr);
          } else if constexpr (__idx == 3) {
            auto __sched = get_scheduler(__env);
            tag_invoke(start_detached_t{}, std::move(__sched), (_Sender&&) __sndr, (_Env&&) __env);
          } else {
            __submit((_Sender&&) __sndr, __detached_receiver{(_Env&&) __env});
          }
        }
    };
  } // namespace __start_detached
  using __start_detached::start_detached_t;
  inline constexpr start_detached_t start_detached{};

  /////////////////////////////////////////////////////////////////////////////
  // [execution.senders.factories]
  namespace __just {
    template <class _Tag, class... _Ts>
      using __completion_signatures_ = completion_signatures<_Tag(_Ts...)>;

    template <class _ReceiverId, class _Tag, class... _Ts>
      struct __operation {
        using _Receiver = stdexec::__t<_ReceiverId>;
        struct __t : __immovable {
          using __id = __operation;
          std::tuple<_Ts...> __vals_;
          _Receiver __rcvr_;

          friend void tag_invoke(start_t, __t& __op_state) noexcept {
            std::apply([&__op_state](_Ts&... __ts) {
              _Tag{}((_Receiver&&) __op_state.__rcvr_, (_Ts&&) __ts...);
            }, __op_state.__vals_);
          }
        };
      };

    template <class _Tag, class... _Ts>
      struct __basic_sender {
        template <class _Receiver>
          using __operation_t = stdexec::__t<__operation<__id<_Receiver>, _Tag, _Ts...>>;

        struct __t {
          using __id = __basic_sender;
          using completion_signatures = __completion_signatures_<_Tag, _Ts...>;
          std::tuple<_Ts...> __vals_;

          template <receiver_of<completion_signatures> _Receiver>
              requires (copy_constructible<_Ts> &&...)
            friend auto tag_invoke(connect_t, const __t& __sndr, _Receiver __rcvr)
              noexcept((std::is_nothrow_copy_constructible_v<_Ts> &&...))
              -> __operation_t<_Receiver> {
              return {{}, __sndr.__vals_, (_Receiver&&) __rcvr};
            }

          template <receiver_of<completion_signatures> _Receiver>
            friend auto tag_invoke(connect_t, __t&& __sndr, _Receiver __rcvr)
              noexcept((std::is_nothrow_move_constructible_v<_Ts> &&...))
              -> __operation_t<_Receiver> {
              return {{}, ((__t&&) __sndr).__vals_, (_Receiver&&) __rcvr};
            }
        };
      };

    template <class... _Values>
      struct __sender {
        using __base = stdexec::__t<__basic_sender<set_value_t, _Values...>>;
        struct __t : __base {
          using __id = __sender;
        };
      };

    template <class _Error>
      struct __error_sender {
        using __base = stdexec::__t<__basic_sender<set_error_t, _Error>>;
        struct __t : __base {
          using __id = __error_sender;
        };
      };

    struct __stopped_sender
      : __t<__basic_sender<set_stopped_t>> {
      using __id = __stopped_sender;
      using __t = __stopped_sender;
    };

    inline constexpr struct __just_t {
      template <__movable_value... _Ts>
        __t<__sender<decay_t<_Ts>...>> operator()(_Ts&&... __ts) const
          noexcept((std::is_nothrow_constructible_v<decay_t<_Ts>, _Ts> &&...)) {
          return {{{(_Ts&&) __ts...}}};
        }
    } just {};

    inline constexpr struct __just_error_t {
      template <__movable_value _Error>
        __t<__error_sender<decay_t<_Error>>> operator()(_Error&& __err) const
          noexcept(std::is_nothrow_constructible_v<decay_t<_Error>, _Error>) {
          return {{{(_Error&&) __err}}};
        }
    } just_error {};

    inline constexpr struct __just_stopped_t {
      __stopped_sender operator()() const noexcept {
        return {{}};
      }
    } just_stopped {};
  }
  using __just::just;
  using __just::just_error;
  using __just::just_stopped;

  /////////////////////////////////////////////////////////////////////////////
  // [execution.execute]
  namespace __execute_ {
    namespace __impl {
      template <class _Fun>
        struct __as_receiver {
          _Fun __fun_;
          friend void tag_invoke(set_value_t, __as_receiver&& __rcvr) noexcept try {
            __rcvr.__fun_();
          } catch(...) {
            set_error((__as_receiver&&) __rcvr, std::exception_ptr());
          }
          [[noreturn]]
          friend void tag_invoke(set_error_t, __as_receiver&&, std::exception_ptr) noexcept {
            std::terminate();
          }
          friend void tag_invoke(set_stopped_t, __as_receiver&&) noexcept {}
          friend __empty_env tag_invoke(get_env_t, const __as_receiver&) {
            return {};
          }
        };
    }

    struct execute_t {
      template <scheduler _Scheduler, class _Fun>
        requires __callable<_Fun&> && move_constructible<_Fun>
      void operator()(_Scheduler&& __sched, _Fun __fun) const
        noexcept(noexcept(
          __submit(schedule((_Scheduler&&) __sched), __impl::__as_receiver<_Fun>{(_Fun&&) __fun}))) {
        (void) __submit(schedule((_Scheduler&&) __sched), __impl::__as_receiver<_Fun>{(_Fun&&) __fun});
      }
      template <scheduler _Scheduler, class _Fun>
        requires __callable<_Fun&> &&
          move_constructible<_Fun> &&
          tag_invocable<execute_t, _Scheduler, _Fun>
      void operator()(_Scheduler&& __sched, _Fun __fun) const
        noexcept(nothrow_tag_invocable<execute_t, _Scheduler, _Fun>) {
        (void) tag_invoke(execute_t{}, (_Scheduler&&) __sched, (_Fun&&) __fun);
      }
    };
  }
  using __execute_::execute_t;
  inline constexpr execute_t execute{};

  // NOT TO SPEC:
  namespace __closure {
    template <__class _D>
      struct sender_adaptor_closure;
  }
  using __closure::sender_adaptor_closure;

  template <class _T>
    concept __sender_adaptor_closure =
      derived_from<remove_cvref_t<_T>, sender_adaptor_closure<remove_cvref_t<_T>>> &&
      move_constructible<remove_cvref_t<_T>> &&
      constructible_from<remove_cvref_t<_T>, _T>;

  template <class _T, class _Sender>
    concept __sender_adaptor_closure_for =
      __sender_adaptor_closure<_T> &&
      sender<remove_cvref_t<_Sender>> &&
      __callable<_T, remove_cvref_t<_Sender>> &&
      sender<__call_result_t<_T, remove_cvref_t<_Sender>>>;

  namespace __closure {
    template <class _T0, class _T1>
      struct __compose : sender_adaptor_closure<__compose<_T0, _T1>> {
        [[no_unique_address]] _T0 __t0_;
        [[no_unique_address]] _T1 __t1_;

        template <sender _Sender>
          requires __callable<_T0, _Sender> && __callable<_T1, __call_result_t<_T0, _Sender>>
        __call_result_t<_T1, __call_result_t<_T0, _Sender>> operator()(_Sender&& __sndr) && {
          return ((_T1&&) __t1_)(((_T0&&) __t0_)((_Sender&&) __sndr));
        }

        template <sender _Sender>
          requires __callable<const _T0&, _Sender> && __callable<const _T1&, __call_result_t<const _T0&, _Sender>>
        __call_result_t<_T1, __call_result_t<_T0, _Sender>> operator()(_Sender&& __sndr) const & {
          return __t1_(__t0_((_Sender&&) __sndr));
        }
      };

    template <__class _D>
      struct sender_adaptor_closure
      {};

    template <__sender_adaptor_closure _T0, __sender_adaptor_closure _T1>
      __compose<remove_cvref_t<_T0>, remove_cvref_t<_T1>> operator|(_T0&& __t0, _T1&& __t1) {
        return {{}, (_T0&&) __t0, (_T1&&) __t1};
      }

    template <sender _Sender, __sender_adaptor_closure_for<_Sender> _Closure>
      __call_result_t<_Closure, _Sender> operator|(_Sender&& __sndr, _Closure&& __clsur) {
        return ((_Closure&&) __clsur)((_Sender&&) __sndr);
      }

    template <class _Fun, class... _As>
      struct __binder_back : sender_adaptor_closure<__binder_back<_Fun, _As...>> {
        [[no_unique_address]] _Fun __fun_;
        std::tuple<_As...> __as_;

        template <sender _Sender>
          requires __callable<_Fun, _Sender, _As...>
        __call_result_t<_Fun, _Sender, _As...> operator()(_Sender&& __sndr) &&
          noexcept(__nothrow_callable<_Fun, _Sender, _As...>) {
          return std::apply([&__sndr, this](_As&... __as) {
              return ((_Fun&&) __fun_)((_Sender&&) __sndr, (_As&&) __as...);
            }, __as_);
        }

        template <sender _Sender>
          requires __callable<const _Fun&, _Sender, const _As&...>
        __call_result_t<const _Fun&, _Sender, const _As&...> operator()(_Sender&& __sndr) const &
          noexcept(__nothrow_callable<const _Fun&, _Sender, const _As&...>) {
          return std::apply([&__sndr, this](const _As&... __as) {
              return __fun_((_Sender&&) __sndr, __as...);
            }, __as_);
        }
      };
  } // namespace __closure
  using __closure::__binder_back;

  namespace __adaptors {
    // A derived-to-base cast that works even when the base is not
    // accessible from derived.
    template <class _T, class _U>
      __member_t<_U, _T> __c_cast(_U&& u) noexcept requires __decays_to<_T, _T> {
        static_assert(std::is_reference_v<__member_t<_U, _T>>);
        static_assert(std::is_base_of_v<_T, std::remove_reference_t<_U>>);
        return (__member_t<_U, _T>) (_U&&) u;
      }
    namespace __no {
      struct __nope {};
      struct __receiver : __nope {};
      void tag_invoke(set_error_t, __receiver, std::exception_ptr) noexcept;
      void tag_invoke(set_stopped_t, __receiver) noexcept;
      __empty_env tag_invoke(get_env_t, __receiver) noexcept;
    }
    using __not_a_receiver = __no::__receiver;

    template <class _Base>
      struct __adaptor {
        struct __t {
          template <class _T1>
              requires constructible_from<_Base, _T1>
            explicit __t(_T1&& __base)
              : __base_((_T1&&) __base) {}

         private:
          [[no_unique_address]] _Base __base_;

         protected:
          _Base& base() & noexcept { return __base_; }
          const _Base& base() const & noexcept { return __base_; }
          _Base&& base() && noexcept { return (_Base&&) __base_; }
        };
      };
    template <derived_from<__no::__nope> _Base>
      struct __adaptor<_Base> {
        struct __t : __no::__nope { };
      };
    template <class _Base>
      using __adaptor_base = typename __adaptor<_Base>::__t;

    // BUGBUG Not to spec: on gcc and nvc++, member functions in derived classes
    // don't shadow type aliases of the same name in base classes. :-O
    // On mingw gcc, 'bool(type::existing_member_function)' evaluates to true,
    // but 'int(type::existing_member_function)' is an error (as desired).
    #define _DISPATCH_MEMBER(_TAG) \
      template <class _Self, class... _Ts> \
        static auto __call_ ## _TAG(_Self&& __self, _Ts&&... __ts) \
          noexcept(noexcept(((_Self&&) __self)._TAG((_Ts&&) __ts...))) -> \
          decltype(((_Self&&) __self)._TAG((_Ts&&) __ts...)) { \
          return ((_Self&&) __self)._TAG((_Ts&&) __ts...); \
        } \
      /**/
    #define _CALL_MEMBER(_TAG, ...) __call_ ## _TAG(__VA_ARGS__)

    #if STDEXEC_CLANG()
    // Only clang gets this right.
    #define _MISSING_MEMBER(_D, _TAG) requires { typename _D::_TAG; }
    #define _DEFINE_MEMBER(_TAG) _DISPATCH_MEMBER(_TAG) using _TAG = void
    #else
    #define _MISSING_MEMBER(_D, _TAG) (__missing_ ## _TAG<_D>())
    #define _DEFINE_MEMBER(_TAG) \
      template<class _D> \
        static constexpr bool __missing_ ## _TAG() noexcept { \
          return requires { requires bool(int(_D::_TAG)); }; \
        }\
      _DISPATCH_MEMBER(_TAG) \
      static constexpr int _TAG = 1 \
      /**/
    #endif

<<<<<<< HEAD
    template <__class _Derived, sender _Base>
      struct sender_adaptor {
        class __t : __adaptor_base<_Base> {
          _DEFINE_MEMBER(connect);

          template <same_as<connect_t> _Connect, __decays_to<_Derived> _Self, receiver _Receiver>
          friend auto tag_invoke(_Connect, _Self&& __self, _Receiver&& __rcvr)
            noexcept(noexcept(_CALL_MEMBER(connect, (_Self&&) __self, (_Receiver&&) __rcvr)))
            -> decltype(_CALL_MEMBER(connect, (_Self&&) __self, (_Receiver&&) __rcvr))
          {
            return _CALL_MEMBER(connect, (_Self&&) __self, (_Receiver&&) __rcvr);
          }

          template <same_as<connect_t> _Connect, __decays_to<_Derived> _Self, receiver _Receiver>
            requires _MISSING_MEMBER(decay_t<_Self>, connect) &&
              sender_to<__member_t<_Self, _Base>, _Receiver>
          friend auto tag_invoke(_Connect, _Self&& __self, _Receiver&& __rcvr)
            noexcept(__nothrow_connectable<__member_t<_Self, _Base>, _Receiver>)
            -> connect_result_t<__member_t<_Self, _Base>, _Receiver> {
            return stdexec::connect(((__t&&) __self).base(), (_Receiver&&) __rcvr);
          }

          template <tag_category<forwarding_sender_query> _Tag, class... _As>
            requires __callable<_Tag, const _Base&, _As...>
          friend auto tag_invoke(_Tag __tag, const _Derived& __self, _As&&... __as)
            noexcept(__nothrow_callable<_Tag, const _Base&, _As...>)
            -> __call_result_if_t<tag_category<_Tag, forwarding_sender_query>, _Tag, const _Base&, _As...> {
            return ((_Tag&&) __tag)(__self.base(), (_As&&) __as...);
          }

         protected:
          using __adaptor_base<_Base>::base;

         public:
          __t() = default;
          using __adaptor_base<_Base>::__adaptor_base;
        };
      };

=======
>>>>>>> 5c126bf6
    template <__class _Derived, class _Base>
      struct receiver_adaptor {
        class __t : __adaptor_base<_Base> {
          friend _Derived;
          _DEFINE_MEMBER(set_value);
          _DEFINE_MEMBER(set_error);
          _DEFINE_MEMBER(set_stopped);
          _DEFINE_MEMBER(get_env);

          static constexpr bool __has_base = !derived_from<_Base, __no::__nope>;

          template <class _D>
            using __base_from_derived_t = decltype(__declval<_D>().base());

          using __get_base_t =
            __if_c<
              __has_base,
              __mbind_back_q<__member_t, _Base>,
              __q<__base_from_derived_t>>;

          template <class _D>
            using __base_t = __minvoke<__get_base_t, _D&&>;

          template <class _D>
            static __base_t<_D> __get_base(_D&& __self) noexcept {
              if constexpr (__has_base) {
                return __c_cast<__t>((_D&&) __self).base();
              } else {
                return ((_D&&) __self).base();
              }
            }

          template <same_as<set_value_t> _SetValue, class... _As>
          friend auto tag_invoke(_SetValue, _Derived&& __self, _As&&... __as) noexcept
            -> decltype(_CALL_MEMBER(set_value, (_Derived &&) __self, (_As&&) __as...)) {
            static_assert(noexcept(_CALL_MEMBER(set_value, (_Derived &&) __self, (_As&&) __as...)));
            _CALL_MEMBER(set_value, (_Derived &&) __self, (_As&&) __as...);
          }

          template <same_as<set_value_t> _SetValue, class _D = _Derived, class... _As>
            requires _MISSING_MEMBER(_D, set_value) &&
              tag_invocable<set_value_t, __base_t<_D>, _As...>
          friend void tag_invoke(_SetValue, _Derived&& __self, _As&&... __as) noexcept {
            stdexec::set_value(__get_base((_D&&) __self), (_As&&) __as...);
          }

          template <same_as<set_error_t> _SetError, class _Error>
          friend auto tag_invoke(_SetError, _Derived&& __self, _Error&& __err) noexcept
            -> decltype(_CALL_MEMBER(set_error, (_Derived&&) __self, (_Error&&) __err)) {
            static_assert(noexcept(_CALL_MEMBER(set_error, (_Derived&&) __self, (_Error&&) __err)));
            _CALL_MEMBER(set_error, (_Derived&&) __self, (_Error&&) __err);
          }

          template <same_as<set_error_t> _SetError, class _Error, class _D = _Derived>
            requires _MISSING_MEMBER(_D, set_error) &&
              tag_invocable<set_error_t, __base_t<_D>, _Error>
          friend void tag_invoke(_SetError, _Derived&& __self, _Error&& __err) noexcept {
            stdexec::set_error(__get_base((_Derived&&) __self), (_Error&&) __err);
          }

          template <same_as<set_stopped_t> _SetStopped, class _D = _Derived>
          friend auto tag_invoke(_SetStopped, _Derived&& __self) noexcept
            -> decltype(_CALL_MEMBER(set_stopped, (_D&&) __self)) {
            static_assert(noexcept(_CALL_MEMBER(set_stopped, (_Derived&&) __self)));
            _CALL_MEMBER(set_stopped, (_Derived&&) __self);
          }

          template <same_as<set_stopped_t> _SetStopped, class _D = _Derived>
            requires _MISSING_MEMBER(_D, set_stopped) &&
              tag_invocable<set_stopped_t, __base_t<_D>>
          friend void tag_invoke(_SetStopped, _Derived&& __self) noexcept {
            stdexec::set_stopped(__get_base((_Derived&&) __self));
          }

          // Pass through the get_env receiver query
          template <same_as<get_env_t> _GetEnv, class _D = _Derived>
          friend auto tag_invoke(_GetEnv, const _Derived& __self)
            -> decltype(_CALL_MEMBER(get_env, (const _D&) __self)) {
            return _CALL_MEMBER(get_env, __self);
          }

          template <same_as<get_env_t> _GetEnv, class _D = _Derived>
            requires _MISSING_MEMBER(_D, get_env)
          friend auto tag_invoke(_GetEnv, const _Derived& __self)
            -> __call_result_t<get_env_t, __base_t<const _D&>> {
            return stdexec::get_env(__get_base(__self));
          }

         public:
          __t() = default;
          using __adaptor_base<_Base>::__adaptor_base;
        };
      };
<<<<<<< HEAD

    template <__class _Derived, operation_state _Base>
      struct operation_state_adaptor {
        class __t : __adaptor_base<_Base>, __immovable {
          _DEFINE_MEMBER(start);

          template <same_as<start_t> _Start, class _D = _Derived>
          friend auto tag_invoke(_Start, _Derived& __self) noexcept
            -> decltype(_CALL_MEMBER(start, (_D&) __self)) {
            static_assert(noexcept(_CALL_MEMBER(start, (_D&) __self)));
            _CALL_MEMBER(start, (_D&) __self);
          }

          template <same_as<start_t> _Start, class _D = _Derived>
            requires _MISSING_MEMBER(_D, start)
          friend void tag_invoke(_Start, _Derived& __self) noexcept {
            stdexec::start(__c_cast<__t>(__self).base());
          }

          template <__none_of<start_t> _Tag, class... _As>
            requires __callable<_Tag, const _Base&, _As...>
          friend auto tag_invoke(_Tag __tag, const _Derived& __self, _As&&... __as)
            noexcept(__nothrow_callable<_Tag, const _Base&, _As...>)
            -> __call_result_if_t<__none_of<_Tag, start_t>, _Tag, const _Base&, _As...> {
            return ((_Tag&&) __tag)(__c_cast<__t>(__self).base(), (_As&&) __as...);
          }

         protected:
          using __adaptor_base<_Base>::base;

         public:
          __t() = default;
          using __adaptor_base<_Base>::__adaptor_base;
        };
      };

    template <__class _Derived, scheduler _Base>
      struct scheduler_adaptor {
        class __t : __adaptor_base<_Base> {
          _DEFINE_MEMBER(schedule);

          template <same_as<schedule_t> _Schedule, __decays_to<_Derived> _Self>
          friend auto tag_invoke(_Schedule, _Self&& __self)
            noexcept(noexcept(_CALL_MEMBER(schedule, (_Self&&) __self)))
            -> decltype(_CALL_MEMBER(schedule, (_Self&&) __self)) {
            return _CALL_MEMBER(schedule, (_Self&&) __self);
          }

          template <same_as<schedule_t> _Schedule, __decays_to<_Derived> _Self>
            requires _MISSING_MEMBER(decay_t<_Self>, schedule) &&
              scheduler<__member_t<_Self, _Base>>
          friend auto tag_invoke(_Schedule, _Self&& __self)
            noexcept(noexcept(stdexec::schedule(__declval<__member_t<_Self, _Base>>())))
            -> schedule_result_t<_Self> {
            return stdexec::schedule(__c_cast<__t>((_Self&&) __self).base());
          }

          template <tag_category<forwarding_scheduler_query> _Tag, same_as<_Derived> _Self, class... _As>
            requires __callable<_Tag, const _Base&, _As...>
          friend auto tag_invoke(_Tag __tag, const _Self& __self, _As&&... __as)
            noexcept(__nothrow_callable<_Tag, const _Base&, _As...>)
            -> __call_result_if_t<tag_category<_Tag, forwarding_scheduler_query>, _Tag, const _Base&, _As...> {
            return ((_Tag&&) __tag)(__c_cast<__t>(__self).base(), (_As&&) __as...);
          }

         protected:
          using __adaptor_base<_Base>::base;

         public:
          __t() = default;
          using __adaptor_base<_Base>::__adaptor_base;
        };
      };
=======
>>>>>>> 5c126bf6
  } // namespace __adaptors

  template <__class _Derived, receiver _Base = __adaptors::__not_a_receiver>
    using receiver_adaptor =
      typename __adaptors::receiver_adaptor<_Derived, _Base>::__t;

  template <class _Receiver, class... _As>
    concept __receiver_of_maybe_void =
      (same_as<__types<void>, __types<_As...>> &&
        receiver_of<_Receiver, completion_signatures<set_value_t()>>) ||
      receiver_of<_Receiver, completion_signatures<set_value_t(_As...)>>;

  template <class _Receiver, class _Fun, class... _As>
    concept __receiver_of_invoke_result =
      __receiver_of_maybe_void<_Receiver, std::invoke_result_t<_Fun, _As...>>;

  template <class _Receiver, class _Fun, class... _As>
    void __set_value_invoke_(_Receiver&& __rcvr, _Fun&& __fun, _As&&... __as)
      noexcept(__nothrow_invocable<_Fun, _As...>) {
      if constexpr (same_as<void, std::invoke_result_t<_Fun, _As...>>) {
        std::invoke((_Fun&&) __fun, (_As&&) __as...);
        set_value((_Receiver&&) __rcvr);
      } else {
        set_value((_Receiver&&) __rcvr, std::invoke((_Fun&&) __fun, (_As&&) __as...));
      }
    }

  template <class _Receiver, class _Fun, class... _As>
    void __set_value_invoke(_Receiver&& __rcvr, _Fun&& __fun, _As&&... __as) noexcept {
      if constexpr (__nothrow_invocable<_Fun, _As...>) {
        stdexec::__set_value_invoke_((_Receiver&&) __rcvr, (_Fun&&) __fun, (_As&&) __as...);
      } else {
        try {
          stdexec::__set_value_invoke_((_Receiver&&) __rcvr, (_Fun&&) __fun, (_As&&) __as...);
        } catch(...) {
          set_error((_Receiver&&) __rcvr, std::current_exception());
        }
      }
    }

  template <class _Fun, class... _Args>
      requires invocable<_Fun, _Args...>
    using __non_throwing_ =
      __bool<__nothrow_invocable<_Fun, _Args...>>;

  template <class _Tag, class _Fun, class _Sender, class _Env>
    using __with_error_invoke_t =
      __if_c<
        __v<__gather_sigs_t<
          _Tag,
          _Sender,
          _Env,
          __mbind_front_q<__non_throwing_, _Fun>,
          __q<__mand>>>,
        completion_signatures<>,
        __with_exception_ptr>;

  template <class _Fun, class... _Args>
      requires invocable<_Fun, _Args...>
    using __set_value_invoke_t =
      completion_signatures<
        __minvoke<
          __remove<void, __qf<set_value_t>>,
          std::invoke_result_t<_Fun, _Args...>>>;

  /////////////////////////////////////////////////////////////////////////////
  // [execution.senders.adaptors.then]
  namespace __then {
    template <class _ReceiverId, class _Fun>
      struct __receiver {
        using _Receiver = stdexec::__t<_ReceiverId>;
        struct __data {
          _Receiver __rcvr_;
          [[no_unique_address]] _Fun __fun_;
        };

        struct __t {
          using __id = __receiver;
          __data* __op_;

          // Customize set_value by invoking the invocable and passing the result
          // to the downstream receiver
          template <__same_as<set_value_t> _Tag, class... _As>
              requires invocable<_Fun, _As...> &&
                __receiver_of_invoke_result<_Receiver, _Fun, _As...>
            friend void tag_invoke(_Tag, __t&& __self, _As&&... __as) noexcept {
              stdexec::__set_value_invoke(
                (_Receiver&&) __self.__op_->__rcvr_,
                (_Fun&&) __self.__op_->__fun_,
                (_As&&) __as...);
            }

          template <__one_of<set_error_t, set_stopped_t> _Tag, class... _As>
              requires __callable<_Tag, _Receiver, _As...>
            friend void tag_invoke(_Tag __tag, __t&& __self, _As&&... __as) noexcept {
              __tag((_Receiver&&) __self.__op_->__rcvr_, (_As&&) __as...);
            }

          friend auto tag_invoke(get_env_t, const __t& __self)
            -> __call_result_t<get_env_t, const _Receiver&> {
            return get_env(__self.__op_->__rcvr_);
          }
        };
      };

    template <class _Sender, class _ReceiverId, class _Fun>
      struct __operation {
        using _Receiver = stdexec::__t<_ReceiverId>;
        using __receiver_id = __receiver<_ReceiverId, _Fun>;
        using __receiver_t = stdexec::__t<__receiver_id>;
        struct __t : __immovable {
          using __id = __operation;
          typename __receiver_id::__data __data_;
          connect_result_t<_Sender, __receiver_t> __op_;

          __t(_Sender&& __sndr, _Receiver __rcvr, _Fun __fun)
            : __data_{(_Receiver&&) __rcvr, (_Fun&&) __fun}
            , __op_(connect((_Sender&&) __sndr, __receiver_t{&__data_}))
          {}

          friend void tag_invoke(start_t, __t& __self) noexcept {
            start(__self.__op_);
          }
        };
      };

    template <class _SenderId, class _Fun>
      struct __sender {
        using _Sender = stdexec::__t<_SenderId>;
        template <class _Receiver>
          using __receiver = stdexec::__t<__receiver<__id<_Receiver>, _Fun>>;
        template <class _Self, class _Receiver>
          using __operation =
            stdexec::__t<__operation<__member_t<_Self, _Sender>, __id<_Receiver>, _Fun>>;

        struct __t {
          using __id = __sender;
          [[no_unique_address]] _Sender __sndr_;
          [[no_unique_address]] _Fun __fun_;

          template <class _Self, class _Env>
            using __completion_signatures =
              __make_completion_signatures<
                __member_t<_Self, _Sender>,
                _Env,
                __with_error_invoke_t<set_value_t, _Fun, __member_t<_Self, _Sender>, _Env>,
                __mbind_front_q<__set_value_invoke_t, _Fun>>;

          template <__decays_to<__t> _Self, receiver _Receiver>
            requires sender_to<__member_t<_Self, _Sender>, __receiver<_Receiver>>
          friend auto tag_invoke(connect_t, _Self&& __self, _Receiver __rcvr)
            -> __operation<_Self, _Receiver> {
            return {
              ((_Self&&) __self).__sndr_,
              (_Receiver&&) __rcvr,
              ((_Self&&) __self).__fun_
            };
          }

          template <__decays_to<__t> _Self, class _Env>
          friend auto tag_invoke(get_completion_signatures_t, _Self&&, _Env)
            -> dependent_completion_signatures<_Env>;

          template <__decays_to<__t> _Self, class _Env>
          friend auto tag_invoke(get_completion_signatures_t, _Self&&, _Env)
            -> __completion_signatures<_Self, _Env> requires true;

          // forward sender queries:
          template <tag_category<forwarding_sender_query> _Tag, class... _As>
            requires __callable<_Tag, const _Sender&, _As...>
          friend auto tag_invoke(_Tag __tag, const __t& __self, _As&&... __as)
            noexcept(__nothrow_callable<_Tag, const _Sender&, _As...>)
            -> __call_result_if_t<tag_category<_Tag, forwarding_sender_query>, _Tag, const _Sender&, _As...> {
            return ((_Tag&&) __tag)(__self.__sndr_, (_As&&) __as...);
          }
        };
      };

    struct then_t {
      template <class _Sender, class _Fun>
        using __sender = __t<__sender<__id<decay_t<_Sender>>, _Fun>>;

      template <sender _Sender, __movable_value _Fun>
        requires __tag_invocable_with_completion_scheduler<then_t, set_value_t, _Sender, _Fun>
      sender auto operator()(_Sender&& __sndr, _Fun __fun) const
        noexcept(nothrow_tag_invocable<then_t, __completion_scheduler_for<_Sender, set_value_t>, _Sender, _Fun>) {
        auto __sched = get_completion_scheduler<set_value_t>(__sndr);
        return tag_invoke(then_t{}, std::move(__sched), (_Sender&&) __sndr, (_Fun&&) __fun);
      }
      template <sender _Sender, __movable_value _Fun>
        requires (!__tag_invocable_with_completion_scheduler<then_t, set_value_t, _Sender, _Fun>) &&
          tag_invocable<then_t, _Sender, _Fun>
      sender auto operator()(_Sender&& __sndr, _Fun __fun) const
        noexcept(nothrow_tag_invocable<then_t, _Sender, _Fun>) {
        return tag_invoke(then_t{}, (_Sender&&) __sndr, (_Fun&&) __fun);
      }
      template <sender _Sender, __movable_value _Fun>
        requires
          (!__tag_invocable_with_completion_scheduler<then_t, set_value_t, _Sender, _Fun>) &&
          (!tag_invocable<then_t, _Sender, _Fun>) &&
          sender<__sender<_Sender, _Fun>>
      __sender<_Sender, _Fun> operator()(_Sender&& __sndr, _Fun __fun) const {
        return __sender<_Sender, _Fun>{(_Sender&&) __sndr, (_Fun&&) __fun};
      }
      template <class _Fun>
      __binder_back<then_t, _Fun> operator()(_Fun __fun) const {
        return {{}, {}, {(_Fun&&) __fun}};
      }
    };
  }
  using __then::then_t;
  inline constexpr then_t then{};

  /////////////////////////////////////////////////////////////////////////////
  // [execution.senders.adaptors.upon_error]
  namespace __upon_error {
    template <class _ReceiverId, class _FunId>
      class __receiver
        : receiver_adaptor<__receiver<_ReceiverId, _FunId>, __t<_ReceiverId>> {
        using _Receiver = stdexec::__t<_ReceiverId>;
        using _Fun = stdexec::__t<_FunId>;
        friend receiver_adaptor<__receiver, _Receiver>;
        [[no_unique_address]] _Fun __f_;

        // Customize set_error by invoking the invocable and passing the result
        // to the base class
        template <class _Error>
          requires invocable<_Fun, _Error> &&
            __receiver_of_invoke_result<_Receiver, _Fun, _Error>
        void set_error(_Error&& __err) && noexcept {
          stdexec::__set_value_invoke(
            ((__receiver&&) *this).base(),
            (_Fun&&) __f_,
            (_Error&&) __err);
        }

       public:
        explicit __receiver(_Receiver __rcvr, _Fun __fun)
          : receiver_adaptor<__receiver, _Receiver>((_Receiver&&) __rcvr)
          , __f_((_Fun&&) __fun)
        {}
      };

    template <class _SenderId, class _FunId>
      struct __sender {
        using _Sender = __t<_SenderId>;
        using _Fun = __t<_FunId>;
        template <class _Receiver>
          using __receiver = __receiver<__x<remove_cvref_t<_Receiver>>, _FunId>;

        [[no_unique_address]] _Sender __sndr_;
        [[no_unique_address]] _Fun __fun_;

        template <class _Self, class _Env>
          using __completion_signatures =
            __make_completion_signatures<
              __member_t<_Self, _Sender>,
              _Env,
              __with_error_invoke_t<set_error_t, _Fun, __member_t<_Self, _Sender>, _Env>,
              __q<__compl_sigs::__default_set_value>,
              __mbind_front_q<__set_value_invoke_t, _Fun>>;

        template <__decays_to<__sender> _Self, receiver _Receiver>
          requires sender_to<__member_t<_Self, _Sender>, __receiver<_Receiver>>
        friend auto tag_invoke(connect_t, _Self&& __self, _Receiver&& __rcvr)
          noexcept(__nothrow_connectable<__member_t<_Self, _Sender>, __receiver<_Receiver>>)
          -> connect_result_t<__member_t<_Self, _Sender>, __receiver<_Receiver>> {
          return stdexec::connect(
              ((_Self&&) __self).__sndr_,
              __receiver<_Receiver>{(_Receiver&&) __rcvr, ((_Self&&) __self).__fun_});
        }

        template <__decays_to<__sender> _Self, class _Env>
        friend auto tag_invoke(get_completion_signatures_t, _Self&&, _Env)
          -> dependent_completion_signatures<_Env>;
        template <__decays_to<__sender> _Self, class _Env>
        friend auto tag_invoke(get_completion_signatures_t, _Self&&, _Env)
          -> __completion_signatures<_Self, _Env> requires true;

        template <tag_category<forwarding_sender_query> _Tag, class _Error>
          requires __callable<_Tag, const _Sender&, _Error>
        friend auto tag_invoke(_Tag __tag, const __sender& __self, _Error&& __err)
          noexcept(__nothrow_callable<_Tag, const _Sender&, _Error>)
          -> __call_result_if_t<tag_category<_Tag, forwarding_sender_query>, _Tag, const _Sender&, _Error> {
          return ((_Tag&&) __tag)(__self.__sndr_, (_Error&&) __err);
        }
      };

    struct upon_error_t {
      template <class _Sender, class _Fun>
        using __sender = __sender<__x<remove_cvref_t<_Sender>>, __x<remove_cvref_t<_Fun>>>;

      template <sender _Sender, __movable_value _Fun>
        requires __tag_invocable_with_completion_scheduler<upon_error_t, set_error_t, _Sender, _Fun>
      sender auto operator()(_Sender&& __sndr, _Fun __fun) const
        noexcept(nothrow_tag_invocable<upon_error_t, __completion_scheduler_for<_Sender, set_error_t>, _Sender, _Fun>) {
        auto __sched = get_completion_scheduler<set_error_t>(__sndr);
        return tag_invoke(upon_error_t{}, std::move(__sched), (_Sender&&) __sndr, (_Fun&&) __fun);
      }
      template <sender _Sender, __movable_value _Fun>
        requires (!__tag_invocable_with_completion_scheduler<upon_error_t, set_error_t, _Sender, _Fun>) &&
          tag_invocable<upon_error_t, _Sender, _Fun>
      sender auto operator()(_Sender&& __sndr, _Fun __fun) const
        noexcept(nothrow_tag_invocable<upon_error_t, _Sender, _Fun>) {
        return tag_invoke(upon_error_t{}, (_Sender&&) __sndr, (_Fun&&) __fun);
      }
      template <sender _Sender, __movable_value _Fun>
        requires
          (!__tag_invocable_with_completion_scheduler<upon_error_t, set_error_t, _Sender, _Fun>) &&
          (!tag_invocable<upon_error_t, _Sender, _Fun>) &&
          sender<__sender<_Sender, _Fun>>
      __sender<_Sender, _Fun> operator()(_Sender&& __sndr, _Fun __fun) const {
        return __sender<_Sender, _Fun>{(_Sender&&) __sndr, (_Fun&&) __fun};
      }
      template <class _Fun>
      __binder_back<upon_error_t, _Fun> operator()(_Fun __fun) const {
        return {{}, {}, {(_Fun&&) __fun}};
      }
    };
  }
  using __upon_error::upon_error_t;
  inline constexpr upon_error_t upon_error{};

  /////////////////////////////////////////////////////////////////////////////
  // [execution.senders.adaptors.upon_stopped]
  namespace __upon_stopped {
    template <class _ReceiverId, class _FunId>
      class __receiver
        : receiver_adaptor<__receiver<_ReceiverId, _FunId>, __t<_ReceiverId>> {
        using _Receiver = stdexec::__t<_ReceiverId>;
        using _Fun = stdexec::__t<_FunId>;
        friend receiver_adaptor<__receiver, _Receiver>;
        [[no_unique_address]] _Fun __f_;

        // Customize set_stopped by invoking the invocable and passing the result
        // to the base class
        void set_stopped() && noexcept {
          stdexec::__set_value_invoke(
            ((__receiver&&) *this).base(),
            (_Fun&&) __f_);
        }

       public:
        explicit __receiver(_Receiver __rcvr, _Fun __fun)
          : receiver_adaptor<__receiver, _Receiver>((_Receiver&&) __rcvr)
          , __f_((_Fun&&) __fun)
        {}
      };

    template <class _SenderId, class _FunId>
      struct __sender {
        using _Sender = __t<_SenderId>;
        using _Fun = __t<_FunId>;
        template <class _Receiver>
          using __receiver = __receiver<__x<remove_cvref_t<_Receiver>>, _FunId>;

        [[no_unique_address]] _Sender __sndr_;
        [[no_unique_address]] _Fun __fun_;

        template <class _Self, class _Env>
          using __completion_signatures =
            __make_completion_signatures<
              __member_t<_Self, _Sender>,
              _Env,
              __with_error_invoke_t<set_stopped_t, _Fun, __member_t<_Self, _Sender>, _Env>,
              __q<__compl_sigs::__default_set_value>,
              __q<__compl_sigs::__default_set_error>,
              __set_value_invoke_t<_Fun>>;

        template <__decays_to<__sender> _Self, receiver _Receiver>
          requires __receiver_of_invoke_result<_Receiver, _Fun> &&
            sender_to<__member_t<_Self, _Sender>, __receiver<_Receiver>>
        friend auto tag_invoke(connect_t, _Self&& __self, _Receiver&& __rcvr)
          noexcept(__nothrow_connectable<_Sender, __receiver<_Receiver>>)
          -> connect_result_t<__member_t<_Self, _Sender>, __receiver<_Receiver>> {
          return stdexec::connect(
              ((_Self&&) __self).__sndr_,
              __receiver<_Receiver>{(_Receiver&&) __rcvr, ((_Self&&) __self).__fun_});
        }

        template <__decays_to<__sender> _Self, class _Env>
        friend auto tag_invoke(get_completion_signatures_t, _Self&&, _Env)
          -> dependent_completion_signatures<_Env>;
        template <__decays_to<__sender> _Self, class _Env>
        friend auto tag_invoke(get_completion_signatures_t, _Self&&, _Env)
          -> __completion_signatures<_Self, _Env> requires true;

        template <tag_category<forwarding_sender_query> _Tag>
          requires __callable<_Tag, const _Sender&>
        friend auto tag_invoke(_Tag __tag, const __sender& __self)
          noexcept(__nothrow_callable<_Tag, const _Sender&>)
          -> __call_result_if_t<tag_category<_Tag, forwarding_sender_query>, _Tag, const _Sender&> {
          return ((_Tag&&) __tag)(__self.__sndr_);
        }
      };

    struct upon_stopped_t {
      template <class _Sender, class _Fun>
        using __sender = __sender<__x<remove_cvref_t<_Sender>>, __x<remove_cvref_t<_Fun>>>;

      template <sender _Sender, __movable_value _Fun>
        requires
          __tag_invocable_with_completion_scheduler<upon_stopped_t, set_stopped_t, _Sender, _Fun> &&
          __callable<_Fun>
      sender auto operator()(_Sender&& __sndr, _Fun __fun) const
        noexcept(nothrow_tag_invocable<upon_stopped_t, __completion_scheduler_for<_Sender, set_stopped_t>, _Sender, _Fun>) {
        auto __sched = get_completion_scheduler<set_stopped_t>(__sndr);
        return tag_invoke(upon_stopped_t{}, std::move(__sched), (_Sender&&) __sndr, (_Fun&&) __fun);
      }
      template <sender _Sender, __movable_value _Fun>
        requires (!__tag_invocable_with_completion_scheduler<upon_stopped_t, set_stopped_t, _Sender, _Fun>) &&
          tag_invocable<upon_stopped_t, _Sender, _Fun> && __callable<_Fun>
      sender auto operator()(_Sender&& __sndr, _Fun __fun) const
        noexcept(nothrow_tag_invocable<upon_stopped_t, _Sender, _Fun>) {
        return tag_invoke(upon_stopped_t{}, (_Sender&&) __sndr, (_Fun&&) __fun);
      }
      template <sender _Sender, __movable_value _Fun>
        requires (!__tag_invocable_with_completion_scheduler<upon_stopped_t, set_stopped_t, _Sender, _Fun>) &&
          (!tag_invocable<upon_stopped_t, _Sender, _Fun>) && __callable<_Fun> &&
          sender<__sender<_Sender, _Fun>>
      __sender<_Sender, _Fun> operator()(_Sender&& __sndr, _Fun __fun) const {
        return __sender<_Sender, _Fun>{(_Sender&&) __sndr, (_Fun&&) __fun};
      }
      template <__callable _Fun>
      __binder_back<upon_stopped_t, _Fun> operator()(_Fun __fun) const {
        return {{}, {}, {(_Fun&&) __fun}};
      }
    };
  }
  using __upon_stopped::upon_stopped_t;
  inline constexpr upon_stopped_t upon_stopped{};

  /////////////////////////////////////////////////////////////////////////////
  // [execution.senders.adaptors.bulk]
  namespace __bulk {
    template <class _ReceiverId, integral _Shape, class _FunId>
      class __receiver
        : receiver_adaptor<__receiver<_ReceiverId, _Shape, _FunId>, __t<_ReceiverId>> {
        using _Receiver = stdexec::__t<_ReceiverId>;
        using _Fun = stdexec::__t<_FunId>;
        friend receiver_adaptor<__receiver, _Receiver>;

        [[no_unique_address]] _Shape __shape_;
        [[no_unique_address]] _Fun __f_;

        template <class... _As>
        void set_value(_As&&... __as) && noexcept
          requires __nothrow_callable<_Fun, _Shape, _As&...> {
          for (_Shape __i{}; __i != __shape_; ++__i) {
            __f_(__i, __as...);
          }
          stdexec::set_value(std::move(this->base()), (_As&&)__as...);
        }

        template <class... _As>
        void set_value(_As&&... __as) && noexcept
          requires __callable<_Fun, _Shape, _As&...> {
          try {
            for (_Shape __i{}; __i != __shape_; ++__i) {
              __f_(__i, __as...);
            }
            stdexec::set_value(std::move(this->base()), (_As&&)__as...);
          } catch(...) {
            stdexec::set_error(std::move(this->base()), std::current_exception());
          }
        }

       public:
        explicit __receiver(_Receiver __rcvr, _Shape __shape, _Fun __fun)
          : receiver_adaptor<__receiver, _Receiver>((_Receiver&&) __rcvr)
          , __shape_(__shape)
          , __f_((_Fun&&) __fun)
        {}
      };

    template <class _SenderId, integral _Shape, class _FunId>
      struct __sender {
        using _Sender = __t<_SenderId>;
        using _Fun = __t<_FunId>;
        template <receiver _Receiver>
          using __receiver = __receiver<__x<remove_cvref_t<_Receiver>>, _Shape, _FunId>;

        [[no_unique_address]] _Sender __sndr_;
        [[no_unique_address]] _Shape __shape_;
        [[no_unique_address]] _Fun __fun_;

        template <class _Fun, class _Sender, class _Env>
          using __with_error_invoke_t =
            __if_c<
              __v<__value_types_of_t<
                _Sender,
                _Env,
                __mbind_front_q<__non_throwing_, _Fun, _Shape>,
                __q<__mand>>>,
              completion_signatures<>,
              __with_exception_ptr>;

        template <class _Self, class _Env>
          using __completion_signatures =
            __make_completion_signatures<
              __member_t<_Self, _Sender>,
              _Env,
              __with_error_invoke_t<_Fun, __member_t<_Self, _Sender>, _Env>>;

        template <__decays_to<__sender> _Self, receiver _Receiver>
          requires sender_to<__member_t<_Self, _Sender>, __receiver<_Receiver>>
        friend auto tag_invoke(connect_t, _Self&& __self, _Receiver&& __rcvr)
          noexcept(__nothrow_connectable<__member_t<_Self, _Sender>, __receiver<_Receiver>>)
          -> connect_result_t<__member_t<_Self, _Sender>, __receiver<_Receiver>> {
          return stdexec::connect(
              ((_Self&&) __self).__sndr_,
              __receiver<_Receiver>{
                (_Receiver&&) __rcvr,
                __self.__shape_,
                ((_Self&&) __self).__fun_});
        }

        template <__decays_to<__sender> _Self, class _Env>
        friend auto tag_invoke(get_completion_signatures_t, _Self&&, _Env)
          -> dependent_completion_signatures<_Env>;

        template <__decays_to<__sender> _Self, class _Env>
        friend auto tag_invoke(get_completion_signatures_t, _Self&&, _Env)
          -> __completion_signatures<_Self, _Env> requires true;

        template <tag_category<forwarding_sender_query> _Tag, class... _As>
          requires __callable<_Tag, const _Sender&, _As...>
        friend auto tag_invoke(_Tag __tag, const __sender& __self, _As&&... __as)
          noexcept(__nothrow_callable<_Tag, const _Sender&, _As...>)
          -> __call_result_if_t<tag_category<_Tag, forwarding_sender_query>, _Tag, const _Sender&, _As...> {
          return ((_Tag&&) __tag)(__self.__sndr_, (_As&&) __as...);
        }
      };

    struct bulk_t {
      template <sender _Sender, integral _Shape, class _Fun>
        using __sender = __sender<__x<remove_cvref_t<_Sender>>, _Shape, __x<remove_cvref_t<_Fun>>>;

      template <sender _Sender, integral _Shape, __movable_value _Fun>
        requires __tag_invocable_with_completion_scheduler<bulk_t, set_value_t, _Sender, _Shape, _Fun>
      sender auto operator()(_Sender&& __sndr, _Shape __shape, _Fun __fun) const
        noexcept(nothrow_tag_invocable<bulk_t, __completion_scheduler_for<_Sender, set_value_t>, _Sender, _Shape, _Fun>) {
        auto __sched = get_completion_scheduler<set_value_t>(__sndr);
        return tag_invoke(bulk_t{}, std::move(__sched), (_Sender&&) __sndr, (_Shape&&) __shape, (_Fun&&) __fun);
      }
      template <sender _Sender, integral _Shape, __movable_value _Fun>
        requires (!__tag_invocable_with_completion_scheduler<bulk_t, set_value_t, _Sender, _Shape, _Fun>) &&
          tag_invocable<bulk_t, _Sender, _Shape, _Fun>
      sender auto operator()(_Sender&& __sndr, _Shape __shape, _Fun __fun) const
        noexcept(nothrow_tag_invocable<bulk_t, _Sender, _Shape, _Fun>) {
        return tag_invoke(bulk_t{}, (_Sender&&) __sndr, (_Shape&&) __shape, (_Fun&&) __fun);
      }
      template <sender _Sender, integral _Shape, __movable_value _Fun>
        requires
           (!__tag_invocable_with_completion_scheduler<bulk_t, set_value_t, _Sender, _Shape, _Fun>) &&
           (!tag_invocable<bulk_t, _Sender, _Shape, _Fun>)
      __sender<_Sender, _Shape, _Fun> operator()(_Sender&& __sndr, _Shape __shape, _Fun __fun) const {
        return __sender<_Sender, _Shape, _Fun>{
          (_Sender&&) __sndr, __shape, (_Fun&&) __fun};
      }
      template <integral _Shape, class _Fun>
      __binder_back<bulk_t, _Shape, _Fun> operator()(_Shape __shape, _Fun __fun) const {
        return {{}, {}, {(_Shape&&) __shape, (_Fun&&) __fun}};
      }
    };
  }
  using __bulk::bulk_t;
  inline constexpr bulk_t bulk{};

  ////////////////////////////////////////////////////////////////////////////
  // [execution.senders.adaptors.split]
  namespace __split {
    template <class _BaseEnv>
      using __env_t =
        __make_env_t<
          _BaseEnv, // BUGBUG NOT TO SPEC
          __with_t<get_stop_token_t, in_place_stop_token>>;

    template <class _SenderId, class _EnvId>
      struct __sh_state;

    template <class _SenderId, class _EnvId>
      class __receiver {
        using _Sender = __t<_SenderId>;
        using _Env = __t<_EnvId>;
        __sh_state<_SenderId, _EnvId>& __sh_state_;

      public:
        template <__one_of<set_value_t, set_error_t, set_stopped_t> _Tag, class... _As>
        friend void tag_invoke(_Tag __tag, __receiver&& __self, _As&&... __as) noexcept {
          __sh_state<_SenderId, _EnvId>& __state = __self.__sh_state_;

          try {
            using __tuple_t = __decayed_tuple<_Tag, _As...>;
            __state.__data_.template emplace<__tuple_t>(__tag, (_As &&) __as...);
          } catch (...) {
            using __tuple_t = __decayed_tuple<set_error_t, std::exception_ptr>;
            __state.__data_.template emplace<__tuple_t>(set_error, std::current_exception());
          }
          __state.__notify();
        }

        friend const __env_t<_Env>& tag_invoke(get_env_t, const __receiver& __self) noexcept {
          return __self.__sh_state_.__env_;
        }

        explicit __receiver(__sh_state<_SenderId, _EnvId>& __sh_state) noexcept
          : __sh_state_(__sh_state) {
        }
    };

    struct __operation_base {
      using __notify_fn = void(__operation_base*) noexcept;

      __operation_base * __next_{};
      __notify_fn* __notify_{};
    };

    template <class _SenderId, class _EnvId>
      struct __sh_state {
        using _Sender = __t<_SenderId>;
        using _Env = __t<_EnvId>;

        template <class... _Ts>
          using __bind_tuples =
            __mbind_front_q<
              __variant,
              std::tuple<set_stopped_t>, // Initial state of the variant is set_stopped
              std::tuple<set_error_t, std::exception_ptr>,
              _Ts...>;

        using __bound_values_t =
          __value_types_of_t<
            _Sender,
            __env_t<_Env>,
            __mbind_front_q<__decayed_tuple, set_value_t>,
            __q<__bind_tuples>>;

        using __variant_t =
          __error_types_of_t<
            _Sender,
            __env_t<_Env>,
            __transform<
              __mbind_front_q<__decayed_tuple, set_error_t>,
              __bound_values_t>>;

        using __receiver_ = __receiver<_SenderId, _EnvId>;

        in_place_stop_source __stop_source_{};
        __variant_t __data_;
        std::atomic<void*> __head_{nullptr};
        __env_t<_Env> __env_;
        connect_result_t<_Sender&, __receiver_> __op_state2_;

        explicit __sh_state(_Sender& __sndr, _Env __env)
          : __env_(__make_env((_Env&&) __env, __with(get_stop_token, __stop_source_.get_token())))
          , __op_state2_(connect(__sndr, __receiver_{*this})) {
        }

        void __notify() noexcept {
          void* const __completion_state = static_cast<void*>(this);
          void *__old = __head_.exchange(__completion_state, std::memory_order_acq_rel);
          __operation_base *__op_state = static_cast<__operation_base*>(__old);

          while(__op_state != nullptr) {
            __operation_base *__next = __op_state->__next_;
            __op_state->__notify_(__op_state);
            __op_state = __next;
          }
        }
      };

    template <class _SenderId, class _EnvId, class _ReceiverId>
      class __operation : public __operation_base {
        using _Sender = __t<_SenderId>;
        using _Env = __t<_EnvId>;
        using _Receiver = __t<_ReceiverId>;

        struct __on_stop_requested {
          in_place_stop_source& __stop_source_;
          void operator()() noexcept {
            __stop_source_.request_stop();
          }
        };
        using __on_stop = std::optional<typename stop_token_of_t<
            env_of_t<_Receiver> &>::template callback_type<__on_stop_requested>>;

        _Receiver __recvr_;
        __on_stop __on_stop_{};
        std::shared_ptr<__sh_state<_SenderId, _EnvId>> __shared_state_;

      public:
        __operation(_Receiver&& __rcvr,
                    std::shared_ptr<__sh_state<_SenderId, _EnvId>> __shared_state)
            noexcept(std::is_nothrow_move_constructible_v<_Receiver>)
          : __operation_base{nullptr, __notify}
          , __recvr_((_Receiver&&)__rcvr)
          , __shared_state_(std::move(__shared_state)) {
        }
        STDEXEC_IMMOVABLE(__operation);

        static void __notify(__operation_base* __self) noexcept {
          __operation *__op = static_cast<__operation*>(__self);
          __op->__on_stop_.reset();

          std::visit([&](const auto& __tupl) noexcept -> void {
            std::apply([&](auto __tag, const auto&... __args) noexcept -> void {
              __tag((_Receiver&&) __op->__recvr_, __args...);
            }, __tupl);
          }, __op->__shared_state_->__data_);
        }

        friend void tag_invoke(start_t, __operation& __self) noexcept {
          __sh_state<_SenderId, _EnvId>* __shared_state = __self.__shared_state_.get();
          std::atomic<void*>& __head = __shared_state->__head_;
          void* const __completion_state = static_cast<void*>(__shared_state);
          void* __old = __head.load(std::memory_order_acquire);

          if (__old != __completion_state) {
            __self.__on_stop_.emplace(
                get_stop_token(get_env(__self.__recvr_)),
                __on_stop_requested{__shared_state->__stop_source_});
          }

          do {
            if (__old == __completion_state) {
              __self.__notify(&__self);
              return;
            }
            __self.__next_ = static_cast<__operation_base*>(__old);
          } while (!__head.compare_exchange_weak(
              __old, static_cast<void *>(&__self),
              std::memory_order_release,
              std::memory_order_acquire));

          if (__old == nullptr) {
            // the inner sender isn't running
            if (__shared_state->__stop_source_.stop_requested()) {
              // 1. resets __head to completion state
              // 2. notifies waiting threads
              // 3. propagates "stopped" signal to `out_r'`
              __shared_state->__notify();
            } else {
              start(__shared_state->__op_state2_);
            }
          }
        }
      };

    template <class _SenderId, class _EnvId>
      class __sender {
        using _Sender = __t<_SenderId>;
        using _Env = __t<_EnvId>;
        using __sh_state_ = __sh_state<_SenderId, _EnvId>;
        template <class _Receiver>
          using __operation = __operation<_SenderId, _EnvId, __x<remove_cvref_t<_Receiver>>>;

        template <class... _Tys>
          using __set_value_t =
            completion_signatures<set_value_t(const decay_t<_Tys>&...)>;

        template <class _Ty>
          using __set_error_t =
            completion_signatures<set_error_t(const decay_t<_Ty>&)>;

        template <class _Self>
        using __completions_t =
          make_completion_signatures<
            _Sender&,
            __env_t<__make_dependent_on<_Env, _Self>>,
            completion_signatures<set_error_t(const std::exception_ptr&),
                                  set_stopped_t()>, // NOT TO SPEC
            __set_value_t,
            __set_error_t>;

        _Sender __sndr_;
        std::shared_ptr<__sh_state_> __shared_state_;

      public:
        template <__decays_to<__sender> _Self, receiver_of<__completions_t<_Self>> _Receiver>
          friend auto tag_invoke(connect_t, _Self&& __self, _Receiver&& __recvr)
            noexcept(std::is_nothrow_constructible_v<decay_t<_Receiver>, _Receiver>)
            -> __operation<_Receiver> {
            return __operation<_Receiver>{(_Receiver &&) __recvr,
                                          __self.__shared_state_};
          }

        template <tag_category<forwarding_sender_query> _Tag, class... _As>
            requires (!__is_instance_of<_Tag, get_completion_scheduler_t>) &&
              __callable<_Tag, const _Sender&, _As...>
          friend auto tag_invoke(_Tag __tag, const __sender& __self, _As&&... __as)
            noexcept(__nothrow_callable<_Tag, const _Sender&, _As...>)
            -> __call_result_if_t<tag_category<_Tag, forwarding_sender_query>, _Tag, const _Sender&, _As...> {
            return ((_Tag&&) __tag)(__self.__sndr_, (_As&&) __as...);
          }

        template <__decays_to<__sender> _Self, class _OtherEnv>
          friend auto tag_invoke(get_completion_signatures_t, _Self&&, _OtherEnv)
            -> __completions_t<_Self>;

        explicit __sender(_Sender __sndr, _Env __env)
          : __sndr_((_Sender&&) __sndr)
          , __shared_state_{std::make_shared<__sh_state_>(__sndr_, (_Env&&) __env)} {
        }
      };

    struct split_t;

    // When looking for user-defined customizations of split, these
    // are the signatures to test against, in order:
    template <class _Sender, class _Env>
      using __cust_sigs =
        __msignatures<
          tag_invoke_t(split_t, get_completion_scheduler_t<set_value_t>(_Sender&), _Sender),
          tag_invoke_t(split_t, get_completion_scheduler_t<set_value_t>(_Sender&), _Sender, _Env),
          tag_invoke_t(split_t, get_scheduler_t(_Env&), _Sender),
          tag_invoke_t(split_t, get_scheduler_t(_Env&), _Sender, _Env),
          tag_invoke_t(split_t, _Sender),
          tag_invoke_t(split_t, _Sender, _Env)>;

    template <class _Sender, class _Env>
      inline constexpr bool __is_split_customized =
        __v<__many_well_formed<__cust_sigs<_Sender, _Env>>>;

    template <class _Sender, class _Env>
      using __sender_t = __sender<__x<remove_cvref_t<_Sender>>, __x<remove_cvref_t<_Env>>>;

    template <class _Sender, class _Env>
      using __receiver_t = __receiver<__x<remove_cvref_t<_Sender>>, __x<remove_cvref_t<_Env>>>;

    template <class _Sender, class _Env>
      using __construct_sender =
        __mconstruct<__sender_t<_Sender, _Env>>(_Sender, _Env);

    template <class _Sender, class _Env>
      using __which_t = __mwhich_t<__cust_sigs<_Sender, _Env>, __construct_sender<_Sender, _Env>>;

    template <class _Sender, class _Env>
      using __which_i = __mwhich_i<__cust_sigs<_Sender, _Env>, __construct_sender<_Sender, _Env>>;

    struct split_t {
      template <sender _Sender, class _Env = __empty_env>
          requires
            (copy_constructible<remove_cvref_t<_Sender>> &&
             sender_to<_Sender&, __receiver_t<_Sender, _Env>>) ||
            __is_split_customized<_Sender, _Env>
        auto operator()(_Sender&& __sndr, _Env&& __env = _Env{}) const
          noexcept(__mnoexcept_v<__which_t<_Sender, _Env>>)
          -> __mtypeof<__which_t<_Sender, _Env>> {
          constexpr auto __idx = __v<__which_i<_Sender, _Env>>;
          // Dispatch to the correct implementation:
          if constexpr (__idx == 0) {
            auto __sched = get_completion_scheduler<set_value_t>(__sndr);
            return tag_invoke(split_t{}, std::move(__sched), (_Sender&&) __sndr);
          } else if constexpr (__idx == 1) {
            auto __sched = get_completion_scheduler<set_value_t>(__sndr);
            return tag_invoke(split_t{}, std::move(__sched), (_Sender&&) __sndr, (_Env&&) __env);
          } else if constexpr (__idx == 2) {
            return tag_invoke(split_t{}, get_scheduler(__env), (_Sender&&) __sndr);
          } else if constexpr (__idx == 3) {
            auto __sched = get_scheduler(__env);
            return tag_invoke(split_t{}, std::move(__sched), (_Sender&&) __sndr, (_Env&&) __env);
          } else if constexpr (__idx == 4) {
            return tag_invoke(split_t{}, (_Sender&&) __sndr);
          } else if constexpr (__idx == 5) {
            return tag_invoke(split_t{}, (_Sender&&) __sndr, (_Env&&) __env);
          } else {
            return __sender_t<_Sender, _Env>{(_Sender&&) __sndr, (_Env&&) __env};
          }
        }

      __binder_back<split_t> operator()() const {
        return {{}, {}, {}};
      }
    };
  } // namespace __split
  using __split::split_t;
  inline constexpr split_t split{};

  /////////////////////////////////////////////////////////////////////////////
  // [execution.senders.adaptors.ensure_started]
  namespace __ensure_started {
    template <class _BaseEnv>
      using __env_t =
        __make_env_t<
          _BaseEnv, // NOT TO SPEC
          __with_t<get_stop_token_t, in_place_stop_token>>;

    template <class _SenderId, class _EnvId>
      struct __sh_state;

    template <class _SenderId, class _EnvId>
      class __receiver {
        using _Sender = __t<_SenderId>;
        using _Env = __t<_EnvId>;
        __intrusive_ptr<__sh_state<_SenderId, _EnvId>> __shared_state_;

      public:
        explicit __receiver(__sh_state<_SenderId, _EnvId>& __shared_state) noexcept
          : __shared_state_(__shared_state.__intrusive_from_this()) {
        }

        template <__one_of<set_value_t, set_error_t, set_stopped_t> _Tag, class... _As>
        friend void tag_invoke(_Tag __tag, __receiver&& __self, _As&&... __as) noexcept {
          __sh_state<_SenderId, _EnvId>& __state = *__self.__shared_state_;

          try {
            using __tuple_t = __decayed_tuple<_Tag, _As...>;
            __state.__data_.template emplace<__tuple_t>(__tag, (_As &&) __as...);
          } catch (...) {
            using __tuple_t = __decayed_tuple<set_error_t, std::exception_ptr>;
            __state.__data_.template emplace<__tuple_t>(set_error, std::current_exception());
          }

          __state.__notify();
          __self.__shared_state_.reset();
        }

        friend const __env_t<_Env>& tag_invoke(get_env_t, const __receiver& __self) {
          return __self.__shared_state_->__env_;
        }
      };

    struct __operation_base {
      using __notify_fn = void(__operation_base*) noexcept;
      __notify_fn* __notify_{};
    };

    template <class _SenderId, class _EnvId>
      struct __sh_state : __enable_intrusive_from_this<__sh_state<_SenderId, _EnvId>> {
        using _Sender = __t<_SenderId>;
        using _Env = __t<_EnvId>;

        template <class... _Ts>
          using __bind_tuples =
            __mbind_front_q<
              __variant,
              std::tuple<set_stopped_t>, // Initial state of the variant is set_stopped
              std::tuple<set_error_t, std::exception_ptr>,
              _Ts...>;

        using __bound_values_t =
          __value_types_of_t<
            _Sender,
            __env_t<_Env>,
            __mbind_front_q<__decayed_tuple, set_value_t>,
            __q<__bind_tuples>>;

        using __variant_t =
          __error_types_of_t<
            _Sender,
            __env_t<_Env>,
            __transform<
              __mbind_front_q<__decayed_tuple, set_error_t>,
              __bound_values_t>>;

        using __receiver_t = __receiver<_SenderId, _EnvId>;

        __variant_t __data_;
        in_place_stop_source __stop_source_{};

        std::atomic<void*> __op_state1_{nullptr};
        __env_t<_Env> __env_;
        connect_result_t<_Sender&, __receiver_t> __op_state2_;

        explicit __sh_state(_Sender& __sndr, _Env __env)
          : __env_(__make_env((_Env&&) __env, __with(get_stop_token, __stop_source_.get_token())))
          , __op_state2_(connect(__sndr, __receiver_t{*this})) {
          start(__op_state2_);
        }

        void __notify() noexcept {
          void* const __completion_state = static_cast<void*>(this);
          void* const __old =
            __op_state1_.exchange(__completion_state, std::memory_order_acq_rel);
          if (__old != nullptr) {
            auto* __op = static_cast<__operation_base*>(__old);
            __op->__notify_(__op);
          }
        }

        void __detach() noexcept {
          __stop_source_.request_stop();
        }
      };

    template <class _SenderId, class _EnvId, class _ReceiverId>
      class __operation : public __operation_base {
        using _Sender = __t<_SenderId>;
        using _Env = __t<_EnvId>;
        using _Receiver = __t<_ReceiverId>;

        struct __on_stop_requested {
          in_place_stop_source& __stop_source_;
          void operator()() noexcept {
            __stop_source_.request_stop();
          }
        };
        using __on_stop =
          std::optional<
            typename stop_token_of_t<env_of_t<_Receiver>&>
              ::template callback_type<__on_stop_requested>>;

        _Receiver __rcvr_;
        __on_stop __on_stop_{};
        __intrusive_ptr<__sh_state<_SenderId, _EnvId>> __shared_state_;

      public:
        __operation(_Receiver __rcvr,
                    __intrusive_ptr<__sh_state<_SenderId, _EnvId>> __shared_state)
            noexcept(std::is_nothrow_move_constructible_v<_Receiver>)
          : __operation_base{__notify}
          , __rcvr_((_Receiver&&) __rcvr)
          , __shared_state_(std::move(__shared_state)) {
        }
        ~__operation() {
          // Check to see if this operation was ever started. If not,
          // detach the (potentially still running) operation:
          if (nullptr == __shared_state_->__op_state1_.load(std::memory_order_acquire)) {
            __shared_state_->__detach();
          }
        }
        STDEXEC_IMMOVABLE(__operation);

        static void __notify(__operation_base* __self) noexcept {
          __operation *__op = static_cast<__operation*>(__self);
          __op->__on_stop_.reset();

          std::visit([&](auto& __tupl) noexcept -> void {
            std::apply([&](auto __tag, auto&... __args) noexcept -> void {
              __tag((_Receiver&&) __op->__rcvr_, std::move(__args)...);
            }, __tupl);
          }, __op->__shared_state_->__data_);
        }

        friend void tag_invoke(start_t, __operation& __self) noexcept {
          __sh_state<_SenderId, _EnvId>* __shared_state = __self.__shared_state_.get();
          std::atomic<void*>& __op_state1 = __shared_state->__op_state1_;
          void* const __completion_state = static_cast<void*>(__shared_state);
          void* const __old = __op_state1.load(std::memory_order_acquire);
          if (__old == __completion_state) {
            __self.__notify(&__self);
          } else {
              // register stop callback:
            __self.__on_stop_.emplace(
                get_stop_token(get_env(__self.__rcvr_)),
                __on_stop_requested{__shared_state->__stop_source_});
            // Check if the stop_source has requested cancellation
            if (__shared_state->__stop_source_.stop_requested()) {
              // Stop has already been requested. Don't bother starting
              // the child operations.
              stdexec::set_stopped((_Receiver&&) __self.__rcvr_);
            } else {
              // Otherwise, the inner source hasn't notified completion.
              // Set this operation as the __op_state1 so it's notified.
              void* __old = nullptr;
              if (!__op_state1.compare_exchange_weak(
                __old, &__self,
                std::memory_order_release,
                std::memory_order_acquire)) {
                // We get here when the task completed during the execution
                // of this function. Complete the operation synchronously.
                STDEXEC_ASSERT(__old == __completion_state);
                __self.__notify(&__self);
              }
            }
          }
        }
      };

    template <class _SenderId, class _EnvId>
      class __sender {
        using _Sender = __t<_SenderId>;
        using _Env = __t<_EnvId>;
        using __sh_state_ = __sh_state<_SenderId, _EnvId>;
        template <class _Receiver>
          using __operation = __operation<_SenderId, _EnvId, __x<remove_cvref_t<_Receiver>>>;

        template <class... _Tys>
          using __set_value_t =
            completion_signatures<set_value_t(decay_t<_Tys>&&...)>;

        template <class _Ty>
          using __set_error_t =
            completion_signatures<set_error_t(decay_t<_Ty>&&)>;

        template <class _Self>
          using __completions_t =
            make_completion_signatures<
              _Sender&,
              __env_t<__make_dependent_on<_Env, _Self>>,
              completion_signatures<set_error_t(std::exception_ptr&&),
                                    set_stopped_t()>, // BUGBUG NOT TO SPEC
              __set_value_t,
              __set_error_t>;

        _Sender __sndr_;
        __intrusive_ptr<__sh_state_> __shared_state_;

        template <same_as<__sender> _Self, receiver_of<__completions_t<_Self>> _Receiver>
          friend auto tag_invoke(connect_t, _Self&& __self, _Receiver&& __rcvr)
            noexcept(std::is_nothrow_constructible_v<decay_t<_Receiver>, _Receiver>)
            -> __operation<_Receiver> {
            return __operation<_Receiver>{(_Receiver &&) __rcvr,
                                          std::move(__self).__shared_state_};
          }

        template <tag_category<forwarding_sender_query> _Tag, class... _As>
            requires (!__is_instance_of<_Tag, get_completion_scheduler_t>) &&
              __callable<_Tag, const _Sender&, _As...>
          friend auto tag_invoke(_Tag __tag, const __sender& __self, _As&&... __as)
            noexcept(__nothrow_callable<_Tag, const _Sender&, _As...>)
            -> __call_result_if_t<tag_category<_Tag, forwarding_sender_query>, _Tag, const _Sender&, _As...> {
            return ((_Tag&&) __tag)(__self.__sndr_, (_As&&) __as...);
          }

        template <same_as<__sender> _Self, class _OtherEnv>
          friend auto tag_invoke(get_completion_signatures_t, _Self&&, _OtherEnv)
            -> __completions_t<_Self>;

       public:
        explicit __sender(_Sender __sndr, _Env __env)
          : __sndr_((_Sender&&) __sndr)
          , __shared_state_{__make_intrusive<__sh_state_>(__sndr_, (_Env&&) __env)} {
        }
        ~__sender() {
          if (nullptr != __shared_state_) {
            // We're detaching a potentially running operation. Request cancellation.
            __shared_state_->__detach(); // BUGBUG NOT TO SPEC
          }
        }
        // Move-only:
        __sender(__sender&&) = default;
      };

    struct ensure_started_t;

    // When looking for user-defined customizations of split, these
    // are the signatures to test against, in order:
    template <class _Sender, class _Env>
      using __cust_sigs =
        __msignatures<
          tag_invoke_t(ensure_started_t, get_completion_scheduler_t<set_value_t>(_Sender&), _Sender),
          tag_invoke_t(ensure_started_t, get_completion_scheduler_t<set_value_t>(_Sender&), _Sender, _Env),
          tag_invoke_t(ensure_started_t, get_scheduler_t(_Env&), _Sender),
          tag_invoke_t(ensure_started_t, get_scheduler_t(_Env&), _Sender, _Env),
          tag_invoke_t(ensure_started_t, _Sender),
          tag_invoke_t(ensure_started_t, _Sender, _Env)>;

    template <class _Sender, class _Env>
      inline constexpr bool __is_ensure_started_customized =
        __v<__many_well_formed<__cust_sigs<_Sender, _Env>>>;

    template <class _Sender, class _Env>
      using __sender_t = __sender<__x<remove_cvref_t<_Sender>>, __x<remove_cvref_t<_Env>>>;

    template <class _Sender, class _Env>
      using __receiver_t = __receiver<__x<remove_cvref_t<_Sender>>, __x<remove_cvref_t<_Env>>>;

    template <class _Sender, class _Env>
      using __construct_sender =
        __mconstruct<__sender_t<_Sender, _Env>>(_Sender, _Env);

    template <class _Sender, class _Env>
      using __which_t = __mwhich_t<__cust_sigs<_Sender, _Env>, __construct_sender<_Sender, _Env>>;

    template <class _Sender, class _Env>
      using __which_i = __mwhich_i<__cust_sigs<_Sender, _Env>, __construct_sender<_Sender, _Env>>;

    struct ensure_started_t {
      template <sender _Sender, class _Env = __empty_env>
          requires
            (copy_constructible<remove_cvref_t<_Sender>> &&
             sender_to<_Sender&, __receiver_t<_Sender, _Env>>) ||
            __is_ensure_started_customized<_Sender, _Env>
        auto operator()(_Sender&& __sndr, _Env&& __env = _Env{}) const
          noexcept(__mnoexcept_v<__which_t<_Sender, _Env>>)
          { //-> __mtypeof<__which_t<_Sender, _Env>> {
          constexpr auto __idx = __v<__which_i<_Sender, _Env>>;
          // Dispatch to the correct implementation:
          if constexpr (__idx == 0) {
            auto __sched = get_completion_scheduler<set_value_t>(__sndr);
            return tag_invoke(ensure_started_t{}, std::move(__sched), (_Sender&&) __sndr);
          } else if constexpr (__idx == 1) {
            auto __sched = get_completion_scheduler<set_value_t>(__sndr);
            return tag_invoke(ensure_started_t{}, std::move(__sched), (_Sender&&) __sndr, (_Env&&) __env);
          } else if constexpr (__idx == 2) {
            return tag_invoke(ensure_started_t{}, get_scheduler(__env), (_Sender&&) __sndr);
          } else if constexpr (__idx == 3) {
            auto __sched = get_scheduler(__env);
            return tag_invoke(ensure_started_t{}, std::move(__sched), (_Sender&&) __sndr, (_Env&&) __env);
          } else if constexpr (__idx == 4) {
            return tag_invoke(ensure_started_t{}, (_Sender&&) __sndr);
          } else if constexpr (__idx == 5) {
            return tag_invoke(ensure_started_t{}, (_Sender&&) __sndr, (_Env&&) __env);
          } else {
            return __sender_t<_Sender, _Env>{(_Sender&&) __sndr, (_Env&&) __env};
          }
        }

      template <class _SenderId, class _EnvId>
        __sender<_SenderId, _EnvId> operator()(__sender<_SenderId, _EnvId> __sndr) const {
          return std::move(__sndr);
        }

      __binder_back<ensure_started_t> operator()() const {
        return {{}, {}, {}};
      }
    };
  }
  using __ensure_started::ensure_started_t;
  inline constexpr ensure_started_t ensure_started{};

  //////////////////////////////////////////////////////////////////////////////
  // [execution.senders.adaptors.let_value]
  // [execution.senders.adaptors.let_error]
  // [execution.senders.adaptors.let_stopped]
  namespace __let {
    template <class _T>
      using __decay_ref = decay_t<_T>&;

    template <class _Fun>
      using __result_sender =
        __transform<
          __q<__decay_ref>,
          __mbind_front_q<__call_result_t, _Fun>>;

    template <class _Receiver, class _Fun>
      using __op_state_for =
        __mcompose<
          __mbind_back_q<connect_result_t, _Receiver>,
          __result_sender<_Fun>>;

    template <class _Set, class _Sig>
      struct __tfx_signal_ {
        template <class, class>
          using __f = completion_signatures<_Sig>;
      };

    template <class _Set, class... _Args>
      struct __tfx_signal_<_Set, _Set(_Args...)> {
        template <class _Env, class _Fun>
          using __f =
            make_completion_signatures<
              __minvoke<__result_sender<_Fun>, _Args...>,
              _Env,
              // because we don't know if connect-ing the result sender will throw:
              completion_signatures<set_error_t(std::exception_ptr)>>;
      };

    template <class _Env, class _Fun, class _Set, class _Sig>
      using __tfx_signal_t =
        __minvoke<__tfx_signal_<_Set, _Sig>, _Env, _Fun>;

    template <class _ReceiverId, class _FunId, class _Let, class... _Tuples>
      struct __operation_base_ : __immovable {
        using _Receiver = __t<_ReceiverId>;
        using _Fun = __t<_FunId>;

        using __results_variant_t = std::variant<std::monostate, _Tuples...>;
        using __op_state_variant_t =
          __minvoke<
            __transform<
              __uncurry<__op_state_for<_Receiver, _Fun>>,
              __nullable_variant_t>,
            _Tuples...>;

        _Receiver __rcvr_;
        _Fun __fun_;
        __results_variant_t __args_;
        __op_state_variant_t __op_state3_;
      };

    template <class _ReceiverId, class _FunId, class _Let, class... _Tuples>
      struct __receiver_ {
        using _Receiver = __t<_ReceiverId>;
        using _Fun = __t<_FunId>;
        using _Env = env_of_t<_Receiver>;

        template <__one_of<_Let> _Tag, class... _As>
            requires __minvocable<__result_sender<_Fun>, _As...> &&
              sender_to<__minvoke<__result_sender<_Fun>, _As...>, _Receiver>
          friend void tag_invoke(_Tag, __receiver_&& __self, _As&&... __as) noexcept try {
            using __tuple_t = __decayed_tuple<_As...>;
            using __op_state_t = __minvoke<__op_state_for<_Receiver, _Fun>, _As...>;
            auto& __args = __self.__op_state_->__args_.template emplace<__tuple_t>((_As&&) __as...);
            auto& __op = __self.__op_state_->__op_state3_.template emplace<__op_state_t>(
              __conv{[&] {
                return connect(
                  std::apply(std::move(__self.__op_state_->__fun_), __args),
                  std::move(__self.__op_state_->__rcvr_));
              }}
            );
            start(__op);
          } catch(...) {
            set_error(std::move(__self.__op_state_->__rcvr_), std::current_exception());
          }

        template <__one_of<set_value_t, set_error_t, set_stopped_t> _Tag, class... _As>
            requires __none_of<_Tag, _Let> && __callable<_Tag, _Receiver, _As...>
          friend void tag_invoke(_Tag __tag, __receiver_&& __self, _As&&... __as) noexcept {
            __tag(std::move(__self.__op_state_->__rcvr_), (_As&&) __as...);
          }

        friend auto tag_invoke(get_env_t, const __receiver_& __self)
          -> env_of_t<_Receiver> {
          return get_env(__self.__op_state_->__rcvr_);
        }

        using __operation_base_t = __operation_base_<_ReceiverId, _FunId, _Let, _Tuples...>;
        __operation_base_t* __op_state_;
      };

    template <class _SenderId, class _ReceiverId, class _FunId, class _Let>
      using __receiver =
        __gather_sigs_t<
          _Let,
          __t<_SenderId>,
          env_of_t<__t<_ReceiverId>>,
          __q<__decayed_tuple>,
          __munique<__mbind_front_q<__receiver_, _ReceiverId, _FunId, _Let>>>;

    template <class _SenderId, class _ReceiverId, class _FunId, class _Let>
      using __operation_base =
        typename __receiver<_SenderId, _ReceiverId, _FunId, _Let>::__operation_base_t;

    template <class _SenderId, class _ReceiverId, class _FunId, class _Let>
      struct __operation : __operation_base<_SenderId, _ReceiverId, _FunId, _Let> {
        using _Sender = __t<_SenderId>;
        using _Fun = __t<_FunId>;
        using __op_base_t = __operation_base<_SenderId, _ReceiverId, _FunId, _Let>;
        using __receiver_t = __receiver<_SenderId, _ReceiverId, _FunId, _Let>;

        friend void tag_invoke(start_t, __operation& __self) noexcept {
          start(__self.__op_state2_);
        }

        template <class _Receiver2>
          __operation(_Sender&& __sndr, _Receiver2&& __rcvr, _Fun __fun)
            : __op_base_t{{}, (_Receiver2&&) __rcvr, (_Fun&&) __fun}
            , __op_state2_(connect((_Sender&&) __sndr, __receiver_t{this}))
          {}

        connect_result_t<_Sender, __receiver_t> __op_state2_;
      };

    template <class _SenderId, class _FunId, class _SetId>
      struct __sender {
        using _Sender = __t<_SenderId>;
        using _Fun = __t<_FunId>;
        using _Set = __t<_SetId>;
        template <class _Self, class _Receiver>
          using __operation_t =
            __operation<
              __x<__member_t<_Self, _Sender>>,
              __x<remove_cvref_t<_Receiver>>,
              _FunId,
              _Set>;
        template <class _Self, class _Receiver>
          using __receiver_t =
            __receiver<
              __x<__member_t<_Self, _Sender>>,
              __x<remove_cvref_t<_Receiver>>,
              _FunId,
              _Set>;

        template <class _Sender, class _Env>
          using __completions =
            __mapply<
              __transform<
                __mbind_front_q<__tfx_signal_t, _Env, _Fun, _Set>,
                __q<__concat_completion_signatures_t>>,
              completion_signatures_of_t<_Sender, _Env>>;

        template <__decays_to<__sender> _Self, receiver _Receiver>
            requires
              sender_to<__member_t<_Self, _Sender>, __receiver_t<_Self, _Receiver>>
          friend auto tag_invoke(connect_t, _Self&& __self, _Receiver&& __rcvr)
            -> __operation_t<_Self, _Receiver> {
            return __operation_t<_Self, _Receiver>{
                ((_Self&&) __self).__sndr_,
                (_Receiver&&) __rcvr,
                ((_Self&&) __self).__fun_
            };
          }

        template <tag_category<forwarding_sender_query> _Tag, class... _As>
            requires __callable<_Tag, const _Sender&, _As...>
          friend auto tag_invoke(_Tag __tag, const __sender& __self, _As&&... __as)
            noexcept(__nothrow_callable<_Tag, const _Sender&, _As...>)
            -> __call_result_if_t<tag_category<_Tag, forwarding_sender_query>, _Tag, const _Sender&, _As...> {
            return ((_Tag&&) __tag)(__self.__sndr_, (_As&&) __as...);
          }

        template <__decays_to<__sender> _Self, class _Env>
          friend auto tag_invoke(get_completion_signatures_t, _Self&&, _Env)
            -> dependent_completion_signatures<_Env>;
        template <__decays_to<__sender> _Self, class _Env>
          friend auto tag_invoke(get_completion_signatures_t, _Self&&, _Env)
            -> __completions<__member_t<_Self, _Sender>, _Env> requires true;

        _Sender __sndr_;
        _Fun __fun_;
      };

    template <class _LetTag, class _SetTag>
      struct __let_xxx_t {
        using __t = _SetTag;
        template <class _Sender, class _Fun>
          using __sender = __let::__sender<__x<remove_cvref_t<_Sender>>, __x<remove_cvref_t<_Fun>>, _LetTag>;

        template <sender _Sender, __movable_value _Fun>
          requires __tag_invocable_with_completion_scheduler<_LetTag, set_value_t, _Sender, _Fun>
        sender auto operator()(_Sender&& __sndr, _Fun __fun) const
          noexcept(nothrow_tag_invocable<_LetTag, __completion_scheduler_for<_Sender, set_value_t>, _Sender, _Fun>) {
          auto __sched = get_completion_scheduler<set_value_t>(__sndr);
          return tag_invoke(_LetTag{}, std::move(__sched), (_Sender&&) __sndr, (_Fun&&) __fun);
        }
        template <sender _Sender, __movable_value _Fun>
          requires (!__tag_invocable_with_completion_scheduler<_LetTag, set_value_t, _Sender, _Fun>) &&
            tag_invocable<_LetTag, _Sender, _Fun>
        sender auto operator()(_Sender&& __sndr, _Fun __fun) const
          noexcept(nothrow_tag_invocable<_LetTag, _Sender, _Fun>) {
          return tag_invoke(_LetTag{}, (_Sender&&) __sndr, (_Fun&&) __fun);
        }
        template <sender _Sender, __movable_value _Fun>
          requires (!__tag_invocable_with_completion_scheduler<_LetTag, set_value_t, _Sender, _Fun>) &&
            (!tag_invocable<_LetTag, _Sender, _Fun>) &&
            sender<__sender<_Sender, _Fun>>
        __sender<_Sender, _Fun> operator()(_Sender&& __sndr, _Fun __fun) const {
          return __sender<_Sender, _Fun>{(_Sender&&) __sndr, (_Fun&&) __fun};
        }
        template <class _Fun>
        __binder_back<_LetTag, _Fun> operator()(_Fun __fun) const {
          return {{}, {}, {(_Fun&&) __fun}};
        }
      };

    struct let_value_t
      : __let::__let_xxx_t<let_value_t, set_value_t>
    {};

    struct let_error_t
      : __let::__let_xxx_t<let_error_t, set_error_t>
    {};

    struct let_stopped_t
      : __let::__let_xxx_t<let_stopped_t, set_stopped_t>
    {};
  } // namespace __let
  using __let::let_value_t;
  inline constexpr let_value_t let_value{};
  using __let::let_error_t;
  inline constexpr let_error_t let_error{};
  using __let::let_stopped_t;
  inline constexpr let_stopped_t let_stopped{};

  /////////////////////////////////////////////////////////////////////////////
  // [execution.senders.adaptors.stopped_as_optional]
  // [execution.senders.adaptors.stopped_as_error]
  namespace __stopped_as_xxx {
    template <class _SenderId, class _ReceiverId>
      struct __operation;

    template <class _SenderId, class _ReceiverId>
      struct __receiver : receiver_adaptor<__receiver<_SenderId, _ReceiverId>> {
        using _Sender = stdexec::__t<_SenderId>;
        using _Receiver = stdexec::__t<_ReceiverId>;
        _Receiver&& base() && noexcept { return (_Receiver&&) __op_->__rcvr_; }
        const _Receiver& base() const & noexcept { return __op_->__rcvr_; }

        template <class _Ty>
          void set_value(_Ty&& __a) && noexcept try {
            using _Value = __single_sender_value_t<_Sender, env_of_t<_Receiver>>;
            static_assert(constructible_from<_Value, _Ty>);
            stdexec::set_value(
                ((__receiver&&) *this).base(),
                std::optional<_Value>{(_Ty&&) __a});
          } catch(...) {
            stdexec::set_error(
                ((__receiver&&) *this).base(),
                std::current_exception());
          }
        void set_stopped() && noexcept {
          using _Value = __single_sender_value_t<_Sender, env_of_t<_Receiver>>;
          stdexec::set_value(((__receiver&&) *this).base(), std::optional<_Value>{std::nullopt});
        }

        __operation<_SenderId, _ReceiverId>* __op_;
      };

    template <class _SenderId, class _ReceiverId>
      struct __operation {
        using _Sender = __t<_SenderId>;
        using _Receiver = __t<_ReceiverId>;
        using __receiver_t = __receiver<_SenderId, _ReceiverId>;

        __operation(_Sender&& __sndr, _Receiver&& __rcvr)
          : __rcvr_((_Receiver&&) __rcvr)
          , __op_state_(connect((_Sender&&) __sndr, __receiver_t{{}, this}))
        {}
        STDEXEC_IMMOVABLE(__operation);

        friend void tag_invoke(start_t, __operation& __self) noexcept {
          start(__self.__op_state_);
        }

        _Receiver __rcvr_;
        connect_result_t<_Sender, __receiver_t> __op_state_;
      };

    template <class _SenderId>
      struct __sender {
        using _Sender = __t<_SenderId>;
        template <class _Self, class _Receiver>
          using __operation_t =
            __operation<__x<__member_t<_Self, _Sender>>, __x<decay_t<_Receiver>>>;
        template <class _Self, class _Receiver>
          using __receiver_t =
            __receiver<__x<__member_t<_Self, _Sender>>, __x<decay_t<_Receiver>>>;

        template <__decays_to<__sender> _Self, receiver _Receiver>
            requires __single_typed_sender<__member_t<_Self, _Sender>, env_of_t<_Receiver>> &&
              sender_to<__member_t<_Self, _Sender>, __receiver_t<_Self, _Receiver>>
          friend auto tag_invoke(connect_t, _Self&& __self, _Receiver&& __rcvr)
            -> __operation_t<_Self, _Receiver> {
            return {((_Self&&) __self).__sndr_, (_Receiver&&) __rcvr};
          }

        template <tag_category<forwarding_sender_query> _Tag, class... _As>
            requires __callable<_Tag, const _Sender&, _As...>
          friend auto tag_invoke(_Tag __tag, const __sender& __self, _As&&... __as)
            noexcept(__nothrow_callable<_Tag, const _Sender&, _As...>)
            -> __call_result_if_t<tag_category<_Tag, forwarding_sender_query>, _Tag, const _Sender&, _As...> {
            return ((_Tag&&) __tag)(__self.__sndr_, (_As&&) __as...);
          }

        template <class... _Tys>
            requires (sizeof...(_Tys) == 1)
          using __set_value_t =
            completion_signatures<set_value_t(std::optional<_Tys>...)>;

        template <class _Ty>
          using __set_error_t =
            completion_signatures<set_error_t(_Ty)>;

        template <__decays_to<__sender> _Self, class _Env>
          friend auto tag_invoke(get_completion_signatures_t, _Self&&, _Env) ->
            make_completion_signatures<
              __member_t<_Self, _Sender>,
              _Env,
              completion_signatures<set_error_t(std::exception_ptr)>,
              __set_value_t,
              __set_error_t,
              completion_signatures<>>;

        _Sender __sndr_;
      };

    struct stopped_as_optional_t {
      template <sender _Sender>
        auto operator()(_Sender&& __sndr) const
          -> __sender<__x<decay_t<_Sender>>> {
          return {(_Sender&&) __sndr};
        }
      __binder_back<stopped_as_optional_t> operator()() const noexcept {
        return {};
      }
    };

    struct stopped_as_error_t {
      template <sender _Sender, __movable_value _Error>
        auto operator()(_Sender&& __sndr, _Error __err) const {
          return (_Sender&&) __sndr
            | let_stopped([__err2 = (_Error&&) __err] () mutable noexcept(std::is_nothrow_move_constructible_v<_Error>) {
                return just_error((_Error&&) __err2);
              });
        }
      template <__movable_value _Error>
        auto operator()(_Error __err) const
          -> __binder_back<stopped_as_error_t, _Error> {
          return {{}, {}, {(_Error&&) __err}};
        }
    };
  } // namespace __stopped_as_xxx
  using __stopped_as_xxx::stopped_as_optional_t;
  inline constexpr stopped_as_optional_t stopped_as_optional{};
  using __stopped_as_xxx::stopped_as_error_t;
  inline constexpr stopped_as_error_t stopped_as_error{};

  /////////////////////////////////////////////////////////////////////////////
  // run_loop
  namespace __loop {
    class run_loop;

    namespace __impl {
      struct __task : __immovable {
        __task* __next_ = this;
        union {
          void (*__execute_)(__task*) noexcept;
          __task* __tail_;
        };

        void __execute() noexcept { (*__execute_)(this); }
      };

      template <class _ReceiverId>
        struct __operation : __task {
          using _Receiver = __t<_ReceiverId>;
          run_loop* __loop_;
          [[no_unique_address]] _Receiver __rcvr_;

          static void __execute_impl(__task* __p) noexcept {
            auto& __rcvr = ((__operation*) __p)->__rcvr_;
            try {
              if (get_stop_token(get_env(__rcvr)).stop_requested()) {
                set_stopped((_Receiver&&) __rcvr);
              } else {
                set_value((_Receiver&&) __rcvr);
              }
            } catch(...) {
              set_error((_Receiver&&) __rcvr, std::current_exception());
            }
          }

          explicit __operation(__task* __tail) noexcept
            : __task{.__tail_ = __tail} {}
          __operation(__task* __next, run_loop* __loop, _Receiver __rcvr)
            : __task{{}, __next, {&__execute_impl}}
            , __loop_{__loop}
            , __rcvr_{(_Receiver&&) __rcvr} {}

          friend void tag_invoke(start_t, __operation& __self) noexcept {
            __self.__start_();
          }

          void __start_() noexcept;
        };
    } // namespace __impl

    class run_loop {
      template<class... Ts>
        using __completion_signatures_ = completion_signatures<Ts...>;

      template <class>
        friend struct __impl::__operation;
     public:
      class __scheduler {
        struct __schedule_task {
          using completion_signatures =
            __completion_signatures_<
              set_value_t(),
              set_error_t(std::exception_ptr),
              set_stopped_t()>;

         private:
          friend __scheduler;

          template <class _Receiver>
            using __operation = __impl::__operation<__x<decay_t<_Receiver>>>;

          template <class _Receiver>
          friend __operation<_Receiver>
          tag_invoke(connect_t, const __schedule_task& __self, _Receiver&& __rcvr) {
            return __self.__connect_((_Receiver &&) __rcvr);
          }

          template <class _Receiver>
          __operation<_Receiver>  __connect_(_Receiver&& __rcvr) const {
            return {&__loop_->__head_, __loop_, (_Receiver &&) __rcvr};
          }

          template <class _CPO>
          friend __scheduler
          tag_invoke(get_completion_scheduler_t<_CPO>, const __schedule_task& __self) noexcept {
            return __scheduler{__self.__loop_};
          }

          explicit __schedule_task(run_loop* __loop) noexcept
            : __loop_(__loop)
          {}

          run_loop* const __loop_;
        };

        friend run_loop;

        explicit __scheduler(run_loop* __loop) noexcept : __loop_(__loop) {}

       public:
        friend __schedule_task tag_invoke(schedule_t, const __scheduler& __self) noexcept {
          return __self.__schedule();
        }

        friend stdexec::forward_progress_guarantee tag_invoke(
            get_forward_progress_guarantee_t, const __scheduler&) noexcept {
          return stdexec::forward_progress_guarantee::parallel;
        }

        // BUGBUG NOT TO SPEC
        friend bool tag_invoke(
            this_thread::execute_may_block_caller_t, const __scheduler&) noexcept {
          return false;
        }

        bool operator==(const __scheduler&) const noexcept = default;

       private:
        __schedule_task __schedule() const noexcept {
          return __schedule_task{__loop_};
        }

        run_loop* __loop_;
      };
      __scheduler get_scheduler() noexcept {
        return __scheduler{this};
      }

      void run();

      void finish();

     private:
      void __push_back_(__impl::__task* __task);
      __impl::__task* __pop_front_();

      std::mutex __mutex_;
      std::condition_variable __cv_;
      __impl::__task __head_{.__tail_ = &__head_};
      bool __stop_ = false;
    };

    namespace __impl {
      template <class _ReceiverId>
      inline void __operation<_ReceiverId>::__start_() noexcept try {
        __loop_->__push_back_(this);
      } catch(...) {
        set_error((_Receiver&&) __rcvr_, std::current_exception());
      }
    }

    inline void run_loop::run() {
      for (__impl::__task* __task; (__task = __pop_front_()) != &__head_;) {
        __task->__execute();
      }
    }

    inline void run_loop::finish() {
      std::unique_lock __lock{__mutex_};
      __stop_ = true;
      __cv_.notify_all();
    }

    inline void run_loop::__push_back_(__impl::__task* __task) {
      std::unique_lock __lock{__mutex_};
      __task->__next_ = &__head_;
      __head_.__tail_ = __head_.__tail_->__next_ = __task;
      __cv_.notify_one();
    }

    inline __impl::__task* run_loop::__pop_front_() {
      std::unique_lock __lock{__mutex_};
      __cv_.wait(__lock, [this]{ return __head_.__next_ != &__head_ || __stop_; });
      if (__head_.__tail_ == __head_.__next_)
        __head_.__tail_ = &__head_;
      return std::exchange(__head_.__next_, __head_.__next_->__next_);
    }
  } // namespace __loop

  // NOT TO SPEC
  using run_loop = __loop::run_loop;

  /////////////////////////////////////////////////////////////////////////////
  // [execution.senders.adaptors.schedule_from]
  namespace __schedule_from {
    // Compute a variant type that is capable of storing the results of the
    // input sender when it completes. The variant has type:
    //   variant<
    //     monostate,
    //     tuple<set_stopped_t>,
    //     tuple<set_value_t, decay_t<_Values1>...>,
    //     tuple<set_value_t, decay_t<_Values2>...>,
    //        ...
    //     tuple<set_error_t, decay_t<_Error1>>,
    //     tuple<set_error_t, decay_t<_Error2>>,
    //        ...
    //   >
    template <class _State, class... _Tuples>
      using __make_bind_ = __mbind_back<_State, _Tuples...>;

    template <class _State>
      using __make_bind = __mbind_front_q<__make_bind_, _State>;

    template <class _Tag>
      using __tuple_t = __mbind_front_q<__decayed_tuple, _Tag>;

    template <class _Sender, class _Env, class _State, class _Tag>
      using __bind_completions_t =
        __gather_sigs_t<_Tag, _Sender, _Env, __tuple_t<_Tag>, __make_bind<_State>>;

    template <class _Sender, class _Env>
      using __variant_for_t =
        __minvoke<
          __minvoke<
            __fold_right<
              __nullable_variant_t,
              __mbind_front_q<__bind_completions_t, _Sender, _Env>>,
            set_value_t,
            set_error_t,
            set_stopped_t>>;

    template <class _SchedulerId, class _CvrefSenderId, class _ReceiverId>
      struct __operation1;

    template <class _SchedulerId, class _CvrefSenderId, class _ReceiverId>
      struct __receiver1;

    // This receiver is to be completed on the execution context
    // associated with the scheduler. When the source sender
    // completes, the completion information is saved off in the
    // operation state so that when this receiver completes, it can
    // read the completion out of the operation state and forward it
    // to the output receiver after transitioning to the scheduler's
    // context.
    template <class _SchedulerId, class _CvrefSenderId, class _ReceiverId>
      struct __receiver2 {
        using _Receiver = __t<_ReceiverId>;
        __operation1<_SchedulerId, _CvrefSenderId, _ReceiverId>* __op_state_;

        // If the work is successfully scheduled on the new execution
        // context and is ready to run, forward the completion signal in
        // the operation state
        friend void tag_invoke(set_value_t, __receiver2&& __self) noexcept {
          __self.__op_state_->__complete();
        }

        template <__one_of<set_error_t, set_stopped_t> _Tag, class... _As>
          requires __callable<_Tag, _Receiver, _As...>
        friend void tag_invoke(_Tag, __receiver2&& __self, _As&&... __as) noexcept {
          _Tag{}((_Receiver&&) __self.__op_state_->__rcvr_, (_As&&) __as...);
        }

        friend auto tag_invoke(get_env_t, const __receiver2& __self)
          -> env_of_t<_Receiver> {
          return get_env(__self.__op_state_->__rcvr_);
        }
      };

    // This receiver is connected to the input sender. When that
    // sender completes (on whatever context it completes on), save
    // the completion information into the operation state. Then,
    // schedule a second operation to __complete on the execution
    // context of the scheduler. That second receiver will read the
    // completion information out of the operation state and propagate
    // it to the output receiver from within the desired context.
    template <class _SchedulerId, class _CvrefSenderId, class _ReceiverId>
      struct __receiver1 {
        using _Scheduler = __t<_SchedulerId>;
        using _CvrefSender = __t<_CvrefSenderId>;
        using _Receiver = __t<_ReceiverId>;
        using __receiver2_t =
          __receiver2<_SchedulerId, _CvrefSenderId, _ReceiverId>;
        __operation1<_SchedulerId, _CvrefSenderId, _ReceiverId>* __op_state_;

        template <class... _Args>
          static constexpr bool __nothrow_complete_ =
            (__nothrow_decay_copyable<_Args> &&...);

        template <class _Tag, class... _Args>
        static void __complete_(_Tag __tag, __receiver1&& __self, _Args&&... __args) noexcept(__nothrow_complete_<_Args...>) {
          // Write the tag and the args into the operation state so that
          // we can forward the completion from within the scheduler's
          // execution context.
          __self.__op_state_->__data_.template emplace<__decayed_tuple<_Tag, _Args...>>(_Tag{}, (_Args&&) __args...);
          // Enqueue the schedule operation so the completion happens
          // on the scheduler's execution context.
          start(__self.__op_state_->__state2_);
        }

        template <__one_of<set_value_t, set_error_t, set_stopped_t> _Tag, class... _Args>
          requires __callable<_Tag, _Receiver, _Args...>
        friend void tag_invoke(_Tag __tag, __receiver1&& __self, _Args&&... __args) noexcept {
          __try_call(
            (_Receiver&&) __self.__op_state_->__rcvr_,
            __fun_c<__complete_<_Tag, _Args...>>,
            (_Tag&&) __tag,
            (__receiver1&&) __self,
            (_Args&&) __args...);
        }

        friend auto tag_invoke(get_env_t, const __receiver1& __self)
          -> env_of_t<_Receiver> {
          return get_env(__self.__op_state_->__rcvr_);
        }
      };

    template <class _SchedulerId, class _CvrefSenderId, class _ReceiverId>
      struct __operation1 {
        using _Scheduler = __t<_SchedulerId>;
        using _CvrefSender = __t<_CvrefSenderId>;
        using _Receiver = __t<_ReceiverId>;
        using __receiver1_t =
          __receiver1<_SchedulerId, _CvrefSenderId, _ReceiverId>;
        using __receiver2_t =
          __receiver2<_SchedulerId, _CvrefSenderId, _ReceiverId>;
        using __variant_t =
          __variant_for_t<_CvrefSender, env_of_t<_Receiver>>;

        _Scheduler __sched_;
        _Receiver __rcvr_;
        __variant_t __data_;
        connect_result_t<_CvrefSender, __receiver1_t> __state1_;
        connect_result_t<schedule_result_t<_Scheduler>, __receiver2_t> __state2_;

        template <__decays_to<_Receiver> _CvrefReceiver>
          __operation1(_Scheduler __sched, _CvrefSender&& __sndr, _CvrefReceiver&& __rcvr)
            : __sched_((_Scheduler&&) __sched)
            , __rcvr_((_CvrefReceiver&&) __rcvr)
            , __state1_(connect((_CvrefSender&&) __sndr, __receiver1_t{this}))
            , __state2_(connect(schedule(__sched_), __receiver2_t{this}))
          {}
        STDEXEC_IMMOVABLE(__operation1);

        friend void tag_invoke(start_t, __operation1& __op_state) noexcept {
          start(__op_state.__state1_);
        }

        void __complete() noexcept try {
          std::visit([&]<class _Tup>(_Tup& __tupl) -> void {
            if constexpr (same_as<_Tup, std::monostate>) {
              std::terminate(); // reaching this indicates a bug in schedule_from
            } else {
              std::apply([&]<class... _Args>(auto __tag, _Args&... __args) -> void {
                __tag((_Receiver&&) __rcvr_, (_Args&&) __args...);
              }, __tupl);
            }
          }, __data_);
        } catch(...) {
          set_error((_Receiver&&) __rcvr_, std::current_exception());
        }
      };

    template <class _Tag>
      using __decay_signature =
        __transform<
          __q<decay_t>,
          __mcompose<__q<completion_signatures>, __qf<_Tag>>>;

    template <class _SchedulerId, class _SenderId>
      struct __sender {
        using _Scheduler = __t<_SchedulerId>;
        using _Sender = __t<_SenderId>;
        _Scheduler __sched_;
        _Sender __sndr_;

        template <__decays_to<__sender> _Self, class _Receiver>
          requires sender_to<__member_t<_Self, _Sender>, _Receiver>
        friend auto tag_invoke(connect_t, _Self&& __self, _Receiver&& __rcvr)
            -> __operation1<_SchedulerId, __x<__member_t<_Self, _Sender>>, __x<decay_t<_Receiver>>> {
          return {__self.__sched_, ((_Self&&) __self).__sndr_, (_Receiver&&) __rcvr};
        }

        template <__one_of<set_value_t, set_stopped_t> _Tag>
        friend _Scheduler tag_invoke(get_completion_scheduler_t<_Tag>, const __sender& __self) noexcept {
          return __self.__sched_;
        }

        template <tag_category<forwarding_sender_query> _Tag, class... _As>
          requires __callable<_Tag, const _Sender&, _As...>
        friend auto tag_invoke(_Tag __tag, const __sender& __self, _As&&... __as)
          noexcept(__nothrow_callable<_Tag, const _Sender&, _As...>)
          -> __call_result_if_t<tag_category<_Tag, forwarding_sender_query>, _Tag, const _Sender&, _As...> {
          return ((_Tag&&) __tag)(__self.__sndr_, (_As&&) __as...);
        }

        template <class... _Errs>
          using __all_nothrow_decay_copyable =
            __bool<(__nothrow_decay_copyable<_Errs> &&...)>;

        template <class _Env>
          using __with_error_t =
            __if_c<
              __v<error_types_of_t<schedule_result_t<_Scheduler>, _Env, __all_nothrow_decay_copyable>>,
              completion_signatures<>,
              __with_exception_ptr>;

        template <class _Env>
          using __scheduler_completions_t =
            __make_completion_signatures<
              schedule_result_t<_Scheduler>,
              _Env,
              __with_error_t<_Env>,
              __mconst<completion_signatures<>>>;

        template <__decays_to<__sender> _Self, class _Env>
          friend auto tag_invoke(get_completion_signatures_t, _Self&&, _Env) ->
            __make_completion_signatures<
              __member_t<_Self, _Sender>,
              _Env,
              __scheduler_completions_t<_Env>,
              __decay_signature<set_value_t>,
              __decay_signature<set_error_t>>;
      };

    struct schedule_from_t {
      template <scheduler _Scheduler, sender _Sender>
        requires tag_invocable<schedule_from_t, _Scheduler, _Sender>
      auto operator()(_Scheduler&& __sched, _Sender&& __sndr) const
        noexcept(nothrow_tag_invocable<schedule_from_t, _Scheduler, _Sender>)
        -> tag_invoke_result_t<schedule_from_t, _Scheduler, _Sender> {
        return tag_invoke(*this, (_Scheduler&&) __sched, (_Sender&&) __sndr);
      }

      template <scheduler _Scheduler, sender _Sender>
      auto operator()(_Scheduler&& __sched, _Sender&& __sndr) const
        -> __sender<__x<decay_t<_Scheduler>>, __x<decay_t<_Sender>>> {
        return {(_Scheduler&&) __sched, (_Sender&&) __sndr};
      }
    };
  } // namespace __schedule_from
  using __schedule_from::schedule_from_t;
  inline constexpr schedule_from_t schedule_from{};

  /////////////////////////////////////////////////////////////////////////////
  // [execution.senders.adaptors.transfer]
  namespace __transfer {
    struct transfer_t {
      template <sender _Sender, scheduler _Scheduler>
        requires __tag_invocable_with_completion_scheduler<transfer_t, set_value_t, _Sender, _Scheduler>
      tag_invoke_result_t<transfer_t, __completion_scheduler_for<_Sender, set_value_t>, _Sender, _Scheduler>
      operator()(_Sender&& __sndr, _Scheduler&& __sched) const
        noexcept(nothrow_tag_invocable<transfer_t, __completion_scheduler_for<_Sender, set_value_t>, _Sender, _Scheduler>) {
        auto csch = get_completion_scheduler<set_value_t>(__sndr);
        return tag_invoke(transfer_t{}, std::move(csch), (_Sender&&) __sndr, (_Scheduler&&) __sched);
      }
      template <sender _Sender, scheduler _Scheduler>
        requires (!__tag_invocable_with_completion_scheduler<transfer_t, set_value_t, _Sender, _Scheduler>) &&
          tag_invocable<transfer_t, _Sender, _Scheduler>
      tag_invoke_result_t<transfer_t, _Sender, _Scheduler>
      operator()(_Sender&& __sndr, _Scheduler&& __sched) const noexcept(nothrow_tag_invocable<transfer_t, _Sender, _Scheduler>) {
        return tag_invoke(transfer_t{}, (_Sender&&) __sndr, (_Scheduler&&) __sched);
      }
      // NOT TO SPEC: permit non-typed senders:
      template <sender _Sender, scheduler _Scheduler>
        requires (!__tag_invocable_with_completion_scheduler<transfer_t, set_value_t, _Sender, _Scheduler>) &&
          (!tag_invocable<transfer_t, _Sender, _Scheduler>)
      auto operator()(_Sender&& __sndr, _Scheduler&& __sched) const {
        return schedule_from((_Scheduler&&) __sched, (_Sender&&) __sndr);
      }
      template <scheduler _Scheduler>
      __binder_back<transfer_t, decay_t<_Scheduler>> operator()(_Scheduler&& __sched) const {
        return {{}, {}, {(_Scheduler&&) __sched}};
      }
    } ;
  } // namespace __transfer
  using __transfer::transfer_t;
  inline constexpr transfer_t transfer{};

  /////////////////////////////////////////////////////////////////////////////
  // [execution.senders.adaptors.on]
  namespace __on {
    namespace __impl {
      template <class _SchedulerId, class _SenderId, class _ReceiverId>
        struct __operation;

      template <class _SchedulerId, class _SenderId, class _ReceiverId>
        struct __receiver_ref
          : receiver_adaptor<__receiver_ref<_SchedulerId, _SenderId, _ReceiverId>> {
          using _Scheduler = stdexec::__t<_SchedulerId>;
          using _Sender = stdexec::__t<_SenderId>;
          using _Receiver = stdexec::__t<_ReceiverId>;
          __operation<_SchedulerId, _SenderId, _ReceiverId>* __op_state_;
          _Receiver&& base() && noexcept {
            return (_Receiver&&) __op_state_->__rcvr_;
          }
          const _Receiver& base() const & noexcept {
            return __op_state_->__rcvr_;
          }
          auto get_env() const
            -> __make_env_t<env_of_t<_Receiver>, __with_t<get_scheduler_t, _Scheduler>> {
            return __make_env(
              stdexec::get_env(this->base()),
              __with(get_scheduler, __op_state_->__scheduler_));
          }
        };

      template <class _SchedulerId, class _SenderId, class _ReceiverId>
        struct __receiver
          : receiver_adaptor<__receiver<_SchedulerId, _SenderId, _ReceiverId>> {
          using _Scheduler = stdexec::__t<_SchedulerId>;
          using _Sender = stdexec::__t<_SenderId>;
          using _Receiver = stdexec::__t<_ReceiverId>;
          using __receiver_ref_t =
            __receiver_ref<_SchedulerId, _SenderId, _ReceiverId>;
          __operation<_SchedulerId, _SenderId, _ReceiverId>* __op_state_;
          _Receiver&& base() && noexcept {
            return (_Receiver&&) __op_state_->__rcvr_;
          }
          const _Receiver& base() const & noexcept {
            return __op_state_->__rcvr_;
          }

          void set_value() && noexcept {
            // cache this locally since *this is going bye-bye.
            auto* __op_state = __op_state_;
            try {
              // This line will invalidate *this:
              start(__op_state->__data_.template emplace<1>(__conv{
                [__op_state] {
                  return connect((_Sender&&) __op_state->__sndr_,
                                  __receiver_ref_t{{}, __op_state});
                }
              }));
            } catch(...) {
              set_error((_Receiver&&) __op_state->__rcvr_,
                        std::current_exception());
            }
          }
        };

      template <class _SchedulerId, class _SenderId, class _ReceiverId>
        struct __operation {
          using _Scheduler = __t<_SchedulerId>;
          using _Sender = __t<_SenderId>;
          using _Receiver = __t<_ReceiverId>;
          using __receiver_t = __receiver<_SchedulerId, _SenderId, _ReceiverId>;
          using __receiver_ref_t = __receiver_ref<_SchedulerId, _SenderId, _ReceiverId>;

          friend void tag_invoke(start_t, __operation& __self) noexcept {
            start(std::get<0>(__self.__data_));
          }

          template <class _Sender2, class _Receiver2>
          __operation(_Scheduler __sched, _Sender2&& __sndr, _Receiver2&& __rcvr)
            : __scheduler_((_Scheduler&&) __sched)
            , __sndr_((_Sender2&&) __sndr)
            , __rcvr_((_Receiver2&&) __rcvr)
            , __data_{std::in_place_index<0>, __conv{[&, this]{
                return connect(schedule(__sched), __receiver_t{{}, this});
              }}} {}
          STDEXEC_IMMOVABLE(__operation);

          _Scheduler __scheduler_;
          _Sender __sndr_;
          _Receiver __rcvr_;
          std::variant<
              connect_result_t<schedule_result_t<_Scheduler>, __receiver_t>,
              connect_result_t<_Sender, __receiver_ref_t>> __data_;
        };

      template <class _SchedulerId, class _SenderId>
        struct __sender {
          using _Scheduler = __t<_SchedulerId>;
          using _Sender = __t<_SenderId>;
          template <class _ReceiverId>
            using __receiver_ref_t =
              __receiver_ref<_SchedulerId, _SenderId, _ReceiverId>;
          template <class _ReceiverId>
            using __receiver_t =
              __receiver<_SchedulerId, _SenderId, _ReceiverId>;
          template <class _ReceiverId>
            using __operation_t =
              __operation<_SchedulerId, _SenderId, _ReceiverId>;

          _Scheduler __scheduler_;
          _Sender __sndr_;

          template <__decays_to<__sender> _Self, receiver _Receiver>
            requires constructible_from<_Sender, __member_t<_Self, _Sender>> &&
              sender_to<schedule_result_t<_Scheduler>,
                        __receiver_t<__x<decay_t<_Receiver>>>> &&
              sender_to<_Sender, __receiver_ref_t<__x<decay_t<_Receiver>>>>
          friend auto tag_invoke(connect_t, _Self&& __self, _Receiver&& __rcvr)
            -> __operation_t<__x<decay_t<_Receiver>>> {
            return {((_Self&&) __self).__scheduler_,
                    ((_Self&&) __self).__sndr_,
                    (_Receiver&&) __rcvr};
          }

          template <tag_category<forwarding_sender_query> _Tag, class... _As>
            requires __callable<_Tag, const _Sender&, _As...>
          friend auto tag_invoke(_Tag __tag, const __sender& __self, _As&&... __as)
            noexcept(__nothrow_callable<_Tag, const _Sender&, _As...>)
            -> __call_result_if_t<tag_category<_Tag, forwarding_sender_query>, _Tag, const _Sender&, _As...> {
            return ((_Tag&&) __tag)(__self.__sndr_, (_As&&) __as...);
          }

          template <class...>
            using __value_t = completion_signatures<>;

          template <__decays_to<__sender> _Self, class _Env>
          friend auto tag_invoke(get_completion_signatures_t, _Self&&, _Env) ->
            make_completion_signatures<
              schedule_result_t<_Scheduler>,
              _Env,
              make_completion_signatures<
                __member_t<_Self, _Sender>,
                __make_env_t<_Env, __with_t<get_scheduler_t, _Scheduler>>,
                completion_signatures<set_error_t(std::exception_ptr)>>,
              __value_t>;
        };
    } // namespace __impl

    struct on_t {
      template <scheduler _Scheduler, sender _Sender>
        requires tag_invocable<on_t, _Scheduler, _Sender>
      auto operator()(_Scheduler&& __sched, _Sender&& __sndr) const
        noexcept(nothrow_tag_invocable<on_t, _Scheduler, _Sender>)
        -> tag_invoke_result_t<on_t, _Scheduler, _Sender> {
        return tag_invoke(*this, (_Scheduler&&) __sched, (_Sender&&) __sndr);
      }

      template <scheduler _Scheduler, sender _Sender>
      auto operator()(_Scheduler&& __sched, _Sender&& __sndr) const
        -> __impl::__sender<__x<decay_t<_Scheduler>>,
                            __x<decay_t<_Sender>>> {
        // connect-based customization will remove the need for this check
        using __has_customizations =
          __call_result_t<__has_algorithm_customizations_t, _Scheduler>;
        static_assert(
          !__has_customizations{},
          "For now the default stdexec::on implementation doesn't support scheduling "
          "onto schedulers that customize algorithms.");
        return {(_Scheduler&&) __sched, (_Sender&&) __sndr};
      }
    };
  } // namespace __on
  using __on::on_t;
  inline constexpr on_t on{};

  /////////////////////////////////////////////////////////////////////////////
  // [execution.senders.transfer_just]
  namespace __transfer_just {
    struct transfer_just_t {
      template <scheduler _Scheduler, __movable_value... _Values>
        requires tag_invocable<transfer_just_t, _Scheduler, _Values...> &&
          sender<tag_invoke_result_t<transfer_just_t, _Scheduler, _Values...>>
      auto operator()(_Scheduler&& __sched, _Values&&... __vals) const
        noexcept(nothrow_tag_invocable<transfer_just_t, _Scheduler, _Values...>)
        -> tag_invoke_result_t<transfer_just_t, _Scheduler, _Values...> {
        return tag_invoke(*this, (_Scheduler&&) __sched, (_Values&&) __vals...);
      }
      template <scheduler _Scheduler, __movable_value... _Values>
        requires (!tag_invocable<transfer_just_t, _Scheduler, _Values...> ||
          !sender<tag_invoke_result_t<transfer_just_t, _Scheduler, _Values...>>)
      auto operator()(_Scheduler&& __sched, _Values&&... __vals) const
        -> decltype(transfer(just((_Values&&) __vals...), (_Scheduler&&) __sched)) {
        return transfer(just((_Values&&) __vals...), (_Scheduler&&) __sched);
      }
    };
  } // namespace __transfer_just
  using __transfer_just::transfer_just_t;
  inline constexpr transfer_just_t transfer_just{};

  /////////////////////////////////////////////////////////////////////////////
  // [execution.senders.adaptors.into_variant]
  namespace __into_variant {
    template <class _Sender, class _Env>
        requires sender<_Sender, _Env>
      using __into_variant_result_t =
        value_types_of_t<_Sender, _Env>;

    template <class _SenderId, class _ReceiverId>
      class __receiver
        : receiver_adaptor<__receiver<_SenderId, _ReceiverId>, __t<_ReceiverId>> {
      #if STDEXEC_NON_LEXICAL_FRIENDSHIP
      public:
      #endif
        using _Sender = stdexec::__t<_SenderId>;
        using _Receiver = stdexec::__t<_ReceiverId>;
        friend receiver_adaptor<__receiver, _Receiver>;

        // Customize set_value by building a variant and passing the result
        // to the base class
        template <class... _As>
          void set_value(_As&&... __as) && noexcept try {
            using __variant_t =
              __into_variant_result_t<_Sender, env_of_t<_Receiver>>;
            static_assert(constructible_from<__variant_t, std::tuple<_As&&...>>);
            stdexec::set_value(
                ((__receiver&&) *this).base(),
                __variant_t{std::tuple<_As&&...>{(_As&&) __as...}});
          } catch(...) {
            stdexec::set_error(
                ((__receiver&&) *this).base(),
                std::current_exception());
          }

       public:
        using receiver_adaptor<__receiver, _Receiver>::receiver_adaptor;
      };

    template <class _SenderId>
      class __sender {
        using _Sender = __t<_SenderId>;
        template <class _Receiver>
          using __receiver_t = __receiver<_SenderId, __x<remove_cvref_t<_Receiver>>>;

        template <class...>
          using __value_t = completion_signatures<>;

        template <class _Env>
          using __compl_sigs =
            make_completion_signatures<
              _Sender,
              _Env,
              completion_signatures<
                set_value_t(__into_variant_result_t<_Sender, _Env>),
                set_error_t(std::exception_ptr)>,
              __value_t>;

        _Sender __sndr_;

        template <receiver _Receiver>
          requires sender_to<_Sender, __receiver_t<_Receiver>>
        friend auto tag_invoke(connect_t, __sender&& __self, _Receiver&& __rcvr)
          noexcept(__nothrow_connectable<_Sender, __receiver_t<_Receiver>>)
          -> connect_result_t<_Sender, __receiver_t<_Receiver>> {
          return stdexec::connect(
              (_Sender&&) __self.__sndr_,
              __receiver_t<_Receiver>{(_Receiver&&) __rcvr});
        }

        template <tag_category<forwarding_sender_query> _Tag, class... _As>
            requires __callable<_Tag, const _Sender&, _As...>
          friend auto tag_invoke(_Tag __tag, const __sender& __self, _As&&... __as)
            noexcept(__nothrow_callable<_Tag, const _Sender&, _As...>)
            -> __call_result_if_t<tag_category<_Tag, forwarding_sender_query>, _Tag, const _Sender&, _As...> {
            return ((_Tag&&) __tag)(__self.__sndr_, (_As&&) __as...);
          }

        template <class _Env>
          friend auto tag_invoke(get_completion_signatures_t, __sender&&, _Env) ->
            __compl_sigs<_Env>;

       public:
        template <__decays_to<_Sender> _CvrefSender>
          explicit __sender(_CvrefSender&& __sndr)
            : __sndr_((_CvrefSender&&) __sndr) {}
      };

    struct into_variant_t {
      template <sender _Sender>
        auto operator()(_Sender&& __sndr) const
          -> __sender<__x<remove_cvref_t<_Sender>>> {
          return __sender<__x<remove_cvref_t<_Sender>>>{(_Sender&&) __sndr};
        }
      auto operator()() const noexcept {
        return __binder_back<into_variant_t>{};
      }
    };
  } // namespace __into_variant
  using __into_variant::into_variant_t;
  inline constexpr into_variant_t into_variant{};

  /////////////////////////////////////////////////////////////////////////////
  // [execution.senders.adaptors.when_all]
  // [execution.senders.adaptors.when_all_with_variant]
  namespace __when_all {
    namespace __impl {
      enum __state_t { __started, __error, __stopped };

      struct __on_stop_requested {
        in_place_stop_source& __stop_source_;
        void operator()() noexcept {
          __stop_source_.request_stop();
        }
      };

      template <class _Env>
        using __env_t =
          __make_env_t<_Env, __with_t<get_stop_token_t, in_place_stop_token>>;

      template <class...>
        using __swallow_values = completion_signatures<>;

      template <class _Env, class... _Senders>
        struct __traits {
          using __t = dependent_completion_signatures<_Env>;
        };

      template <class _Env, class... _Senders>
          requires ((__v<__count_of<set_value_t, _Senders, _Env>> <= 1) &&...)
        struct __traits<_Env, _Senders...> {
          using __non_values =
            __concat_completion_signatures_t<
              completion_signatures<
                set_error_t(std::exception_ptr),
                set_stopped_t()>,
              make_completion_signatures<
                _Senders,
                _Env,
                completion_signatures<>,
                __swallow_values>...>;
          using __values =
            __minvoke<
              __concat<__qf<set_value_t>>,
              __value_types_of_t<
                _Senders,
                _Env,
                __q<__types>,
                __single_or<__types<>>>...>;
          using __t =
            __if_c<
              (__sends<set_value_t, _Senders, _Env> &&...),
              __minvoke<
                __push_back<__q<completion_signatures>>, __non_values, __values>,
              __non_values>;
        };

      template <class... _SenderIds>
        struct __sender {
          template <class... _Sndrs>
            explicit __sender(_Sndrs&&... __sndrs)
              : __sndrs_((_Sndrs&&) __sndrs...)
            {}

         private:
          template <class _CvrefEnv>
            using __completion_sigs =
              __t<__traits<
                __env_t<remove_cvref_t<_CvrefEnv>>,
                __member_t<_CvrefEnv, __t<_SenderIds>>...>>;

          template <class _Traits>
            using __sends_values =
              __bool<__v<typename _Traits::template
                __gather_sigs<set_value_t, __mconst<int>, __mcount>> != 0>;

          template <class _CvrefReceiverId>
            struct __operation;

          template <class _CvrefReceiverId, std::size_t _Index>
            struct __receiver : receiver_adaptor<__receiver<_CvrefReceiverId, _Index>> {
              using _WhenAll = __member_t<_CvrefReceiverId, __sender>;
              using _Receiver = stdexec::__t<decay_t<_CvrefReceiverId>>;
              using _Traits =
                __completion_sigs<
                  __member_t<_CvrefReceiverId, env_of_t<_Receiver>>>;

              _Receiver&& base() && noexcept {
                return (_Receiver&&) __op_state_->__recvr_;
              }
              const _Receiver& base() const & noexcept {
                return __op_state_->__recvr_;
              }
              template <class _Error>
                void __set_error(_Error&& __err, __state_t __expected) noexcept {
                  // TODO: _What memory orderings are actually needed here?
                  if (__op_state_->__state_.compare_exchange_strong(__expected, __error)) {
                    __op_state_->__stop_source_.request_stop();
                    // We won the race, free to write the error into the operation
                    // state without worry.
                    try {
                      __op_state_->__errors_.template emplace<decay_t<_Error>>((_Error&&) __err);
                    } catch(...) {
                      __op_state_->__errors_.template emplace<std::exception_ptr>(std::current_exception());
                    }
                  }
                  __op_state_->__arrive();
                }
              template <class... _Values>
                void set_value(_Values&&... __vals) && noexcept {
                  if constexpr (__sends_values<_Traits>::value) {
                    // We only need to bother recording the completion values
                    // if we're not already in the "error" or "stopped" state.
                    if (__op_state_->__state_ == __started) {
                      try {
                        std::get<_Index>(__op_state_->__values_).emplace(
                            (_Values&&) __vals...);
                      } catch(...) {
                        __set_error(std::current_exception(), __started);
                      }
                    }
                  }
                  __op_state_->__arrive();
                }
              template <class _Error>
                  requires tag_invocable<set_error_t, _Receiver, _Error>
                void set_error(_Error&& __err) && noexcept {
                  __set_error((_Error&&) __err, __started);
                }
              void set_stopped() && noexcept {
                __state_t __expected = __started;
                // Transition to the "stopped" state if and only if we're in the
                // "started" state. (If this fails, it's because we're in an
                // error state, which trumps cancellation.)
                if (__op_state_->__state_.compare_exchange_strong(__expected, __stopped)) {
                  __op_state_->__stop_source_.request_stop();
                }
                __op_state_->__arrive();
              }
              auto get_env() const
                -> __make_env_t<env_of_t<_Receiver>, __with_t<get_stop_token_t, in_place_stop_token>> {
                return __make_env(
                  stdexec::get_env(base()),
                  __with(get_stop_token, __op_state_->__stop_source_.get_token()));
              }
              __operation<_CvrefReceiverId>* __op_state_;
            };

          template <class _CvrefReceiverId>
            struct __operation {
              using _WhenAll = __member_t<_CvrefReceiverId, __sender>;
              using _Receiver = __t<decay_t<_CvrefReceiverId>>;
              using _Env = env_of_t<_Receiver>;
              using _CvrefEnv = __member_t<_CvrefReceiverId, _Env>;
              using _Traits = __completion_sigs<_CvrefEnv>;

              template <class _Sender, class _Index>
                using __child_op_state_t =
                  connect_result_t<
                    __member_t<_WhenAll, _Sender>,
                    __receiver<_CvrefReceiverId, __v<_Index>>>;

              using _Indices = std::index_sequence_for<_SenderIds...>;

              template <size_t... _Is>
                static auto __connect_children_(std::index_sequence<_Is...>)
                  -> std::tuple<__child_op_state_t<__t<_SenderIds>, __index<_Is>>...>;

              using __child_op_states_tuple_t =
                  decltype(__operation::__connect_children_(_Indices{}));

              void __arrive() noexcept {
                if (0 == --__count_) {
                  __complete();
                }
              }

              void __complete() noexcept {
                // Stop callback is no longer needed. Destroy it.
                __on_stop_.reset();
                // All child operations have completed and arrived at the barrier.
                switch(__state_.load(std::memory_order_relaxed)) {
                case __started:
                  if constexpr (__sends_values<_Traits>::value) {
                    // All child operations completed successfully:
                    std::apply(
                      [this](auto&... __opt_vals) -> void {
                        std::apply(
                          [this](auto&... __all_vals) -> void {
                            try {
                              stdexec::set_value(
                                  (_Receiver&&) __recvr_, std::move(__all_vals)...);
                            } catch(...) {
                              stdexec::set_error(
                                  (_Receiver&&) __recvr_, std::current_exception());
                            }
                          },
                          std::tuple_cat(
                            std::apply(
                              [](auto&... __vals) { return std::tie(__vals...); },
                              *__opt_vals
                            )...
                          )
                        );
                      },
                      __values_
                    );
                  }
                  break;
                case __error:
                  std::visit([this](auto& __err) noexcept {
                    stdexec::set_error((_Receiver&&) __recvr_, std::move(__err));
                  }, __errors_);
                  break;
                case __stopped:
                  stdexec::set_stopped((_Receiver&&) __recvr_);
                  break;
                default:
                  ;
                }
              }

              template <size_t... _Is>
                __operation(_WhenAll&& __when_all, _Receiver __rcvr, std::index_sequence<_Is...>)
                  : __recvr_((_Receiver&&) __rcvr)
                  , __child_states_{
                      __conv{[&__when_all, this]() {
                        return stdexec::connect(
                            std::get<_Is>(((_WhenAll&&) __when_all).__sndrs_),
                            __receiver<_CvrefReceiverId, _Is>{{}, this});
                      }}...
                    }
                {}
              __operation(_WhenAll&& __when_all, _Receiver __rcvr)
                : __operation((_WhenAll&&) __when_all, (_Receiver&&) __rcvr, _Indices{})
              {}
              STDEXEC_IMMOVABLE(__operation);

              friend void tag_invoke(start_t, __operation& __self) noexcept {
                // register stop callback:
                __self.__on_stop_.emplace(
                    get_stop_token(get_env(__self.__recvr_)),
                    __on_stop_requested{__self.__stop_source_});
                if (__self.__stop_source_.stop_requested()) {
                  // Stop has already been requested. Don't bother starting
                  // the child operations.
                  stdexec::set_stopped((_Receiver&&) __self.__recvr_);
                } else {
                  apply([](auto&&... __child_ops) noexcept -> void {
                    (stdexec::start(__child_ops), ...);
                  }, __self.__child_states_);
                  if constexpr (sizeof...(_SenderIds) == 0) {
                    __self.__complete();
                  }
                }
              }

              // tuple<optional<tuple<Vs1...>>, optional<tuple<Vs2...>>, ...>
              using __child_values_tuple_t =
                __if<
                  __sends_values<_Traits>,
                  __minvoke<
                    __q<std::tuple>,
                    __value_types_of_t<
                      __t<_SenderIds>,
                      __env_t<_Env>,
                      __mcompose<__q<std::optional>, __q<__decayed_tuple>>,
                      __single_or<void>>...>,
                  __>;

              in_place_stop_source __stop_source_{};
              _Receiver __recvr_;
              std::atomic<std::size_t> __count_{sizeof...(_SenderIds)};
              // Could be non-atomic here and atomic_ref everywhere except __completion_fn
              std::atomic<__state_t> __state_{__started};
              error_types_of_t<__sender, __env_t<_Env>, __variant> __errors_{};
              [[no_unique_address]] __child_values_tuple_t __values_{};
              std::optional<typename stop_token_of_t<env_of_t<_Receiver>&>::template
                  callback_type<__on_stop_requested>> __on_stop_{};
              __child_op_states_tuple_t __child_states_;
            };

          template <__decays_to<__sender> _Self, receiver _Receiver>
            friend auto tag_invoke(connect_t, _Self&& __self, _Receiver&& __rcvr)
              -> __operation<__member_t<_Self, __x<decay_t<_Receiver>>>> {
              return {(_Self&&) __self, (_Receiver&&) __rcvr};
            }

          template <__decays_to<__sender> _Self, class _Env>
            friend auto tag_invoke(get_completion_signatures_t, _Self&&, _Env)
              -> __completion_sigs<__member_t<_Self, _Env>>;

          std::tuple<__t<_SenderIds>...> __sndrs_;
        };

      template <class _Sender>
        using __into_variant_result_t =
          decltype(into_variant(__declval<_Sender>()));
    } // namespce __impl

    struct when_all_t {
      template <sender... _Senders>
        requires tag_invocable<when_all_t, _Senders...> &&
          sender<tag_invoke_result_t<when_all_t, _Senders...>>
      auto operator()(_Senders&&... __sndrs) const
        noexcept(nothrow_tag_invocable<when_all_t, _Senders...>)
        -> tag_invoke_result_t<when_all_t, _Senders...> {
        return tag_invoke(*this, (_Senders&&) __sndrs...);
      }

      template <sender... _Senders>
          requires (!tag_invocable<when_all_t, _Senders...>)
      auto operator()(_Senders&&... __sndrs) const
        -> __impl::__sender<__x<decay_t<_Senders>>...> {
        return __impl::__sender<__x<decay_t<_Senders>>...>{
            (_Senders&&) __sndrs...};
      }
    };

    struct when_all_with_variant_t {
      template <sender... _Senders>
        requires tag_invocable<when_all_with_variant_t, _Senders...> &&
          sender<tag_invoke_result_t<when_all_with_variant_t, _Senders...>>
      auto operator()(_Senders&&... __sndrs) const
        noexcept(nothrow_tag_invocable<when_all_with_variant_t, _Senders...>)
        -> tag_invoke_result_t<when_all_with_variant_t, _Senders...> {
        return tag_invoke(*this, (_Senders&&) __sndrs...);
      }

      template <sender... _Senders>
        requires (!tag_invocable<when_all_with_variant_t, _Senders...>) &&
          (__callable<into_variant_t, _Senders> &&...)
      auto operator()(_Senders&&... __sndrs) const {
          return when_all_t{}(into_variant((_Senders&&) __sndrs)...);
      }
    };

    struct transfer_when_all_t {
      template <scheduler _Sched, sender... _Senders>
        requires tag_invocable<transfer_when_all_t, _Sched, _Senders...> &&
          sender<tag_invoke_result_t<transfer_when_all_t, _Sched, _Senders...>>
      auto operator()(_Sched&& __sched, _Senders&&... __sndrs) const
        noexcept(nothrow_tag_invocable<transfer_when_all_t, _Sched, _Senders...>)
        -> tag_invoke_result_t<transfer_when_all_t, _Sched, _Senders...> {
        return tag_invoke(*this, (_Sched&&) __sched, (_Senders&&) __sndrs...);
      }

      template <scheduler _Sched, sender... _Senders>
        requires ((!tag_invocable<transfer_when_all_t, _Sched, _Senders...>) ||
          (!sender<tag_invoke_result_t<transfer_when_all_t, _Sched, _Senders...>>))
      auto operator()(_Sched&& __sched, _Senders&&... __sndrs) const {
        return transfer(when_all_t{}((_Senders&&) __sndrs...), (_Sched&&) __sched);
      }
    };

    struct transfer_when_all_with_variant_t {
      template <scheduler _Sched, sender... _Senders>
        requires tag_invocable<transfer_when_all_with_variant_t, _Sched, _Senders...> &&
          sender<tag_invoke_result_t<transfer_when_all_with_variant_t, _Sched, _Senders...>>
      auto operator()(_Sched&& __sched, _Senders&&... __sndrs) const
        noexcept(nothrow_tag_invocable<transfer_when_all_with_variant_t, _Sched, _Senders...>)
        -> tag_invoke_result_t<transfer_when_all_with_variant_t, _Sched, _Senders...> {
        return tag_invoke(*this, (_Sched&&) __sched, (_Senders&&) __sndrs...);
      }

      template <scheduler _Sched, sender... _Senders>
        requires (!tag_invocable<transfer_when_all_with_variant_t, _Sched, _Senders...>) &&
          (__callable<into_variant_t, _Senders> &&...)
      auto operator()(_Sched&& __sched, _Senders&&... __sndrs) const {
        return transfer_when_all_t{}((_Sched&&) __sched, into_variant((_Senders&&) __sndrs)...);
      }
    };
  } // namespace __when_all
  using __when_all::when_all_t;
  inline constexpr when_all_t when_all{};
  using __when_all::when_all_with_variant_t;
  inline constexpr when_all_with_variant_t when_all_with_variant{};
  using __when_all::transfer_when_all_t;
  inline constexpr transfer_when_all_t transfer_when_all{};
  using __when_all::transfer_when_all_with_variant_t;
  inline constexpr transfer_when_all_with_variant_t transfer_when_all_with_variant{};

  namespace __read {
    template <class _Tag, class _ReceiverId>
      struct __operation : __immovable {
        __t<_ReceiverId> __rcvr_;
        friend void tag_invoke(start_t, __operation& __self) noexcept try {
          auto __env = get_env(__self.__rcvr_);
          set_value(std::move(__self.__rcvr_), _Tag{}(__env));
        } catch(...) {
          set_error(std::move(__self.__rcvr_), std::current_exception());
        }
      };

    template <class _Tag>
      struct __sender {
        template <class _Env>
            requires __callable<_Tag, _Env>
          using __completions_t =
            completion_signatures<
              set_value_t(__call_result_t<_Tag, _Env>),
              set_error_t(std::exception_ptr)>;

        template <class _Receiver>
          requires receiver_of<_Receiver, __completions_t<env_of_t<_Receiver>>>
        friend auto tag_invoke(connect_t, __sender, _Receiver&& __rcvr)
          noexcept(std::is_nothrow_constructible_v<decay_t<_Receiver>, _Receiver>)
          -> __operation<_Tag, __x<decay_t<_Receiver>>> {
          return {{}, (_Receiver&&) __rcvr};
        }

        template <class _Env>
          friend auto tag_invoke(get_completion_signatures_t, __sender, _Env)
            -> dependent_completion_signatures<_Env>;
        template <__none_of<no_env> _Env>
          friend auto tag_invoke(get_completion_signatures_t, __sender, _Env)
            -> __completions_t<_Env>;
      };

    struct __read_t {
      template <class _Tag>
      constexpr __sender<_Tag> operator()(_Tag) const noexcept {
        return {};
      }
    };
  } // namespace __read

  inline constexpr __read::__read_t read {};

  namespace __general_queries {
    inline auto get_scheduler_t::operator()() const noexcept {
      return read(get_scheduler);
    }
    inline auto get_delegatee_scheduler_t::operator()() const noexcept {
      return read(get_delegatee_scheduler);
    }
    inline auto get_allocator_t::operator()() const noexcept {
      return read(get_allocator);
    }
    inline auto get_stop_token_t::operator()() const noexcept {
      return read(get_stop_token);
    }
  }

  /////////////////////////////////////////////////////////////////////////////
  // [execution.senders.consumers.sync_wait]
  // [execution.senders.consumers.sync_wait_with_variant]
  namespace __sync_wait {
    namespace __impl {
      template <class _Sender>
        using __into_variant_result_t =
          decltype(stdexec::into_variant(__declval<_Sender>()));

      struct __env {
        stdexec::run_loop::__scheduler __sched_;

        friend auto tag_invoke(stdexec::get_scheduler_t, const __env& __self) noexcept
          -> stdexec::run_loop::__scheduler {
          return __self.__sched_;
        }

        friend auto tag_invoke(stdexec::get_delegatee_scheduler_t, const __env& __self) noexcept
          -> stdexec::run_loop::__scheduler {
          return __self.__sched_;
        }
      };

      // What should sync_wait(just_stopped()) return?
      template <class _Sender>
          requires stdexec::sender<_Sender, __env>
        using __sync_wait_result_t =
          stdexec::value_types_of_t<
            _Sender,
            __env,
            stdexec::__decayed_tuple,
            __single>;

      template <class _Sender>
        using __sync_wait_with_variant_result_t =
          __sync_wait_result_t<__into_variant_result_t<_Sender>>;

      template <class _SenderId>
        struct __state;

      template <class _SenderId>
        struct __receiver {
          using _Sender = __t<_SenderId>;
          __state<_SenderId>* __state_;
          stdexec::run_loop* __loop_;
          template <class _Error>
          void __set_error(_Error __err) noexcept {
            if constexpr (__decays_to<_Error, std::exception_ptr>)
              __state_->__data_.template emplace<2>((_Error&&) __err);
            else if constexpr (__decays_to<_Error, std::error_code>)
              __state_->__data_.template emplace<2>(std::make_exception_ptr(std::system_error(__err)));
            else
              __state_->__data_.template emplace<2>(std::make_exception_ptr((_Error&&) __err));
            __loop_->finish();
          }
          template <class _Sender2 = _Sender, class... _As>
            requires constructible_from<__sync_wait_result_t<_Sender2>, _As...>
          friend void tag_invoke(stdexec::set_value_t, __receiver&& __rcvr, _As&&... __as) noexcept try {
            __rcvr.__state_->__data_.template emplace<1>((_As&&) __as...);
            __rcvr.__loop_->finish();
          } catch(...) {
            __rcvr.__set_error(std::current_exception());
          }
          template <class _Error>
          friend void tag_invoke(stdexec::set_error_t, __receiver&& __rcvr, _Error __err) noexcept {
            __rcvr.__set_error((_Error &&) __err);
          }
          friend void tag_invoke(stdexec::set_stopped_t __d, __receiver&& __rcvr) noexcept {
            __rcvr.__state_->__data_.template emplace<3>(__d);
            __rcvr.__loop_->finish();
          }
          friend __env
          tag_invoke(stdexec::get_env_t, const __receiver& __rcvr) noexcept {
            return {__rcvr.__loop_->get_scheduler()};
          }
        };

      template <class _SenderId>
        struct __state {
          using _Tuple = __sync_wait_result_t<__t<_SenderId>>;
          std::variant<std::monostate, _Tuple, std::exception_ptr, stdexec::set_stopped_t> __data_{};
        };

      template <class _Sender>
        using __into_variant_result_t =
          decltype(stdexec::into_variant(__declval<_Sender>()));
    } // namespace __impl

    ////////////////////////////////////////////////////////////////////////////
    // [execution.senders.consumers.sync_wait]
    struct sync_wait_t {
      // TODO: constrain on return type
      template <stdexec::__single_value_variant_sender<__impl::__env> _Sender> // NOT TO SPEC
        requires
          stdexec::__tag_invocable_with_completion_scheduler<
            sync_wait_t, stdexec::set_value_t, _Sender>
      tag_invoke_result_t<
        sync_wait_t,
        stdexec::__completion_scheduler_for<_Sender, stdexec::set_value_t>,
        _Sender>
      operator()(_Sender&& __sndr) const noexcept(
        nothrow_tag_invocable<
          sync_wait_t,
          stdexec::__completion_scheduler_for<_Sender, stdexec::set_value_t>,
          _Sender>) {
        auto __sched =
          stdexec::get_completion_scheduler<stdexec::set_value_t>(__sndr);
        return tag_invoke(sync_wait_t{}, std::move(__sched), (_Sender&&) __sndr);
      }

      // TODO: constrain on return type
      template <stdexec::__single_value_variant_sender<__impl::__env> _Sender> // NOT TO SPEC
        requires
          (!stdexec::__tag_invocable_with_completion_scheduler<
            sync_wait_t, stdexec::set_value_t, _Sender>) &&
          tag_invocable<sync_wait_t, _Sender>
      tag_invoke_result_t<sync_wait_t, _Sender>
      operator()(_Sender&& __sndr) const noexcept(
        nothrow_tag_invocable<sync_wait_t, _Sender>) {
        return tag_invoke(sync_wait_t{}, (_Sender&&) __sndr);
      }

      template <stdexec::__single_value_variant_sender<__impl::__env> _Sender>
        requires
          (!stdexec::__tag_invocable_with_completion_scheduler<
            sync_wait_t, stdexec::set_value_t, _Sender>) &&
          (!tag_invocable<sync_wait_t, _Sender>) &&
          stdexec::sender<_Sender, __impl::__env> &&
          stdexec::sender_to<_Sender, __impl::__receiver<__x<_Sender>>>
      auto operator()(_Sender&& __sndr) const
        -> std::optional<__impl::__sync_wait_result_t<_Sender>> {
        using state_t = __impl::__state<__x<_Sender>>;
        state_t __state {};
        stdexec::run_loop __loop;

        // Launch the sender with a continuation that will fill in a variant
        // and notify a condition variable.
        auto __op_state =
          stdexec::connect(
            (_Sender&&) __sndr,
            __impl::__receiver<__x<_Sender>>{&__state, &__loop});
        stdexec::start(__op_state);

        // Wait for the variant to be filled in.
        __loop.run();

        if (__state.__data_.index() == 2)
          rethrow_exception(std::get<2>(__state.__data_));

        if (__state.__data_.index() == 3)
          return std::nullopt;

        return std::move(std::get<1>(__state.__data_));
      }
    };

    ////////////////////////////////////////////////////////////////////////////
    // [execution.senders.consumers.sync_wait_with_variant]
    struct sync_wait_with_variant_t {
      template <stdexec::sender<__impl::__env> _Sender>
        requires
          stdexec::__tag_invocable_with_completion_scheduler<
            sync_wait_with_variant_t, stdexec::set_value_t, _Sender>
      tag_invoke_result_t<
        sync_wait_with_variant_t,
        stdexec::__completion_scheduler_for<_Sender, stdexec::set_value_t>,
        _Sender>
      operator()(_Sender&& __sndr) const noexcept(
        nothrow_tag_invocable<
          sync_wait_with_variant_t,
          stdexec::__completion_scheduler_for<_Sender, stdexec::set_value_t>,
          _Sender>) {

        static_assert(std::is_same_v<
          tag_invoke_result_t<
            sync_wait_with_variant_t,
            stdexec::__completion_scheduler_for<_Sender, stdexec::set_value_t>,
            _Sender>,
          std::optional<__impl::__sync_wait_with_variant_result_t<_Sender>>>,
          "The type of tag_invoke(stdexec::sync_wait_with_variant, stdexec::get_completion_scheduler, S) "
          "must be sync-wait-with-variant-type<S, sync-wait-env>");

        auto __sched =
          stdexec::get_completion_scheduler<stdexec::set_value_t>(__sndr);
        return tag_invoke(
          sync_wait_with_variant_t{}, std::move(__sched), (_Sender&&) __sndr);
      }
      template <stdexec::sender<__impl::__env> _Sender>
        requires
          (!stdexec::__tag_invocable_with_completion_scheduler<
            sync_wait_with_variant_t, stdexec::set_value_t, _Sender>) &&
          tag_invocable<sync_wait_with_variant_t, _Sender>
      tag_invoke_result_t<sync_wait_with_variant_t, _Sender>
      operator()(_Sender&& __sndr) const noexcept(
        nothrow_tag_invocable<sync_wait_with_variant_t, _Sender>) {

        static_assert(std::is_same_v<
          tag_invoke_result_t<sync_wait_with_variant_t, _Sender>,
          std::optional<__impl::__sync_wait_with_variant_result_t<_Sender>>>,
          "The type of tag_invoke(stdexec::sync_wait_with_variant, S) "
          "must be sync-wait-with-variant-type<S, sync-wait-env>");

        return tag_invoke(sync_wait_with_variant_t{}, (_Sender&&) __sndr);
      }
      template <stdexec::sender<__impl::__env> _Sender>
        requires
          (!stdexec::__tag_invocable_with_completion_scheduler<
            sync_wait_with_variant_t, stdexec::set_value_t, _Sender>) &&
          (!tag_invocable<sync_wait_with_variant_t, _Sender>) &&
          invocable<sync_wait_t, __impl::__into_variant_result_t<_Sender>>
      std::optional<__impl::__sync_wait_with_variant_result_t<_Sender>>
      operator()(_Sender&& __sndr) const {
        return sync_wait_t{}(stdexec::into_variant((_Sender&&) __sndr));
      }
    };
  } // namespace __sync_wait
  using __sync_wait::sync_wait_t;
  inline constexpr sync_wait_t sync_wait{};
  using __sync_wait::sync_wait_with_variant_t;
  inline constexpr sync_wait_with_variant_t sync_wait_with_variant{};
} // namespace stdexec

#include "__detail/__p2300.hpp"

#ifdef __EDG__
#pragma diagnostic pop
#endif

_PRAGMA_POP()<|MERGE_RESOLUTION|>--- conflicted
+++ resolved
@@ -2099,48 +2099,6 @@
       /**/
     #endif
 
-<<<<<<< HEAD
-    template <__class _Derived, sender _Base>
-      struct sender_adaptor {
-        class __t : __adaptor_base<_Base> {
-          _DEFINE_MEMBER(connect);
-
-          template <same_as<connect_t> _Connect, __decays_to<_Derived> _Self, receiver _Receiver>
-          friend auto tag_invoke(_Connect, _Self&& __self, _Receiver&& __rcvr)
-            noexcept(noexcept(_CALL_MEMBER(connect, (_Self&&) __self, (_Receiver&&) __rcvr)))
-            -> decltype(_CALL_MEMBER(connect, (_Self&&) __self, (_Receiver&&) __rcvr))
-          {
-            return _CALL_MEMBER(connect, (_Self&&) __self, (_Receiver&&) __rcvr);
-          }
-
-          template <same_as<connect_t> _Connect, __decays_to<_Derived> _Self, receiver _Receiver>
-            requires _MISSING_MEMBER(decay_t<_Self>, connect) &&
-              sender_to<__member_t<_Self, _Base>, _Receiver>
-          friend auto tag_invoke(_Connect, _Self&& __self, _Receiver&& __rcvr)
-            noexcept(__nothrow_connectable<__member_t<_Self, _Base>, _Receiver>)
-            -> connect_result_t<__member_t<_Self, _Base>, _Receiver> {
-            return stdexec::connect(((__t&&) __self).base(), (_Receiver&&) __rcvr);
-          }
-
-          template <tag_category<forwarding_sender_query> _Tag, class... _As>
-            requires __callable<_Tag, const _Base&, _As...>
-          friend auto tag_invoke(_Tag __tag, const _Derived& __self, _As&&... __as)
-            noexcept(__nothrow_callable<_Tag, const _Base&, _As...>)
-            -> __call_result_if_t<tag_category<_Tag, forwarding_sender_query>, _Tag, const _Base&, _As...> {
-            return ((_Tag&&) __tag)(__self.base(), (_As&&) __as...);
-          }
-
-         protected:
-          using __adaptor_base<_Base>::base;
-
-         public:
-          __t() = default;
-          using __adaptor_base<_Base>::__adaptor_base;
-        };
-      };
-
-=======
->>>>>>> 5c126bf6
     template <__class _Derived, class _Base>
       struct receiver_adaptor {
         class __t : __adaptor_base<_Base> {
@@ -2234,82 +2192,6 @@
           using __adaptor_base<_Base>::__adaptor_base;
         };
       };
-<<<<<<< HEAD
-
-    template <__class _Derived, operation_state _Base>
-      struct operation_state_adaptor {
-        class __t : __adaptor_base<_Base>, __immovable {
-          _DEFINE_MEMBER(start);
-
-          template <same_as<start_t> _Start, class _D = _Derived>
-          friend auto tag_invoke(_Start, _Derived& __self) noexcept
-            -> decltype(_CALL_MEMBER(start, (_D&) __self)) {
-            static_assert(noexcept(_CALL_MEMBER(start, (_D&) __self)));
-            _CALL_MEMBER(start, (_D&) __self);
-          }
-
-          template <same_as<start_t> _Start, class _D = _Derived>
-            requires _MISSING_MEMBER(_D, start)
-          friend void tag_invoke(_Start, _Derived& __self) noexcept {
-            stdexec::start(__c_cast<__t>(__self).base());
-          }
-
-          template <__none_of<start_t> _Tag, class... _As>
-            requires __callable<_Tag, const _Base&, _As...>
-          friend auto tag_invoke(_Tag __tag, const _Derived& __self, _As&&... __as)
-            noexcept(__nothrow_callable<_Tag, const _Base&, _As...>)
-            -> __call_result_if_t<__none_of<_Tag, start_t>, _Tag, const _Base&, _As...> {
-            return ((_Tag&&) __tag)(__c_cast<__t>(__self).base(), (_As&&) __as...);
-          }
-
-         protected:
-          using __adaptor_base<_Base>::base;
-
-         public:
-          __t() = default;
-          using __adaptor_base<_Base>::__adaptor_base;
-        };
-      };
-
-    template <__class _Derived, scheduler _Base>
-      struct scheduler_adaptor {
-        class __t : __adaptor_base<_Base> {
-          _DEFINE_MEMBER(schedule);
-
-          template <same_as<schedule_t> _Schedule, __decays_to<_Derived> _Self>
-          friend auto tag_invoke(_Schedule, _Self&& __self)
-            noexcept(noexcept(_CALL_MEMBER(schedule, (_Self&&) __self)))
-            -> decltype(_CALL_MEMBER(schedule, (_Self&&) __self)) {
-            return _CALL_MEMBER(schedule, (_Self&&) __self);
-          }
-
-          template <same_as<schedule_t> _Schedule, __decays_to<_Derived> _Self>
-            requires _MISSING_MEMBER(decay_t<_Self>, schedule) &&
-              scheduler<__member_t<_Self, _Base>>
-          friend auto tag_invoke(_Schedule, _Self&& __self)
-            noexcept(noexcept(stdexec::schedule(__declval<__member_t<_Self, _Base>>())))
-            -> schedule_result_t<_Self> {
-            return stdexec::schedule(__c_cast<__t>((_Self&&) __self).base());
-          }
-
-          template <tag_category<forwarding_scheduler_query> _Tag, same_as<_Derived> _Self, class... _As>
-            requires __callable<_Tag, const _Base&, _As...>
-          friend auto tag_invoke(_Tag __tag, const _Self& __self, _As&&... __as)
-            noexcept(__nothrow_callable<_Tag, const _Base&, _As...>)
-            -> __call_result_if_t<tag_category<_Tag, forwarding_scheduler_query>, _Tag, const _Base&, _As...> {
-            return ((_Tag&&) __tag)(__c_cast<__t>(__self).base(), (_As&&) __as...);
-          }
-
-         protected:
-          using __adaptor_base<_Base>::base;
-
-         public:
-          __t() = default;
-          using __adaptor_base<_Base>::__adaptor_base;
-        };
-      };
-=======
->>>>>>> 5c126bf6
   } // namespace __adaptors
 
   template <__class _Derived, receiver _Base = __adaptors::__not_a_receiver>
