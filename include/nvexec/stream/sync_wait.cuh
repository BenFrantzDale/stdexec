--- conflicted
+++ resolved
@@ -128,13 +128,8 @@
           (!stdexec::__tag_invocable_with_completion_scheduler<
             sync_wait_t, stdexec::set_value_t, Sender>) &&
           (!stdexec::tag_invocable<sync_wait_t, Sender>) &&
-<<<<<<< HEAD
-          stdexec::sender<Sender, __impl::__env> &&
+          stdexec::sender<Sender, __env> &&
           stdexec::__receiver_from<receiver_t<Sender>, Sender>
-=======
-          stdexec::sender<Sender, __env> &&
-          stdexec::sender_to<Sender, receiver_t<Sender>>
->>>>>>> c0dedcf8
       auto operator()(context_state_t context_state, Sender&& __sndr) const
         -> std::optional<sync_wait_result_t<Sender>> {
         using state_t = state_t<stdexec::__id<Sender>>;
