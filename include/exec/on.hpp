--- conflicted
+++ resolved
@@ -33,76 +33,6 @@
     template <class _Env, class _Sender>
       struct _ENVIRONMENT_HAS_NO_SCHEDULER_FOR_THE_ON_ADAPTOR_TO_TRANSITION_BACK_TO {};
 
-<<<<<<< HEAD
-    template <class _SchedulerId, class _SenderId>
-      struct __start_on_sender {
-        using _Scheduler = __t<_SchedulerId>;
-        using _Sender = __t<_SenderId>;
-
-        _Scheduler __sched_;
-        _Sender __sndr_;
-
-        template <class _Self>
-          static auto __call(_Self&& __self) {
-            return let_value(
-              stdexec::read(get_scheduler)
-                | transfer(__self.__sched_),
-              __start_fn{__self.__sched_, ((_Self&&) __self).__sndr_});
-          }
-
-        template <__decays_to<__start_on_sender> _Self>
-          using __inner_t = decltype(__call(__declval<_Self>()));
-
-        template <__decays_to<__start_on_sender> _Self, receiver _Receiver>
-            requires constructible_from<_Sender, __member_t<_Self, _Sender>> &&
-              sender_to<__inner_t<_Self>, _Receiver>
-          friend auto tag_invoke(connect_t, _Self&& __self, _Receiver&& __receiver)
-            -> connect_result_t<__inner_t<_Self>, _Receiver> {
-            return connect(__call((_Self&&) __self), (_Receiver&&) __receiver);
-          }
-
-        template <__decays_to<__start_on_sender> _Self, class _Env>
-          friend auto tag_invoke(get_completion_signatures_t, _Self&&, _Env&&)
-            -> completion_signatures_of_t<__inner_t<_Self>, _Env>;
-
-        template <__decays_to<__start_on_sender> _Self, __none_of<no_env> _Env>
-            requires (!__callable<get_scheduler_t, _Env>)
-          friend auto tag_invoke(get_completion_signatures_t, _Self&&, _Env)
-            -> _ENVIRONMENT_HAS_NO_SCHEDULER_FOR_THE_ON_ADAPTOR_TO_TRANSITION_BACK_TO<_Env, _Sender>;
-
-        // forward sender queries:
-        template <tag_category<forwarding_sender_query> _Tag, class... _As _NVCXX_CAPTURE_PACK(_As)>
-            requires __callable<_Tag, const _Sender&, _As...>
-          friend auto tag_invoke(_Tag __tag, const __start_on_sender& __self, _As&&... __as)
-            noexcept(__nothrow_callable<_Tag, const _Sender&, _As...>)
-            -> __call_result_if_t<tag_category<_Tag, forwarding_sender_query>, _Tag, const _Sender&, _As...> {
-            _NVCXX_EXPAND_PACK_RETURN(_As, __as,
-              return ((_Tag&&) __tag)(__self.__sndr_, (_As&&) __as...);
-            )
-          }
-      };
-    template <class _Scheduler, class _Sender>
-      __start_on_sender(_Scheduler, _Sender)
-        -> __start_on_sender<__x<_Scheduler>, __x<_Sender>>;
-
-    template <>
-      struct on_t<on_kind::start_on> {
-        template <scheduler _Scheduler, sender _Sender>
-            requires constructible_from<decay_t<_Sender>, _Sender>
-          auto operator()(_Scheduler&& __sched, _Sender&& __sndr) const {
-            // connect-based customization will remove the need for this check
-            using __has_customizations =
-              __call_result_t<__has_algorithm_customizations_t, _Scheduler>;
-            static_assert(
-              !__has_customizations{},
-              "For now the default exec::on implementation doesn't support scheduling "
-              "onto schedulers that customize algorithms.");
-            return __start_on_sender{(_Scheduler&&) __sched, (_Sender&&) __sndr};
-          }
-      };
-
-=======
->>>>>>> df4b49bf
     template <class _Env, class _SchedulerId>
       struct __with_sched_env : _Env {
         using _Scheduler = stdexec::__t<_SchedulerId>;
