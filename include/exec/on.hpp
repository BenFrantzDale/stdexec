/*
 * Copyright (c) 2022 NVIDIA Corporation
 *
 * Licensed under the Apache License Version 2.0 with LLVM Exceptions
 * (the "License"); you may not use this file except in compliance with
 * the License. You may obtain a copy of the License at
 *
 *   https://llvm.org/LICENSE.txt
 *
 * Unless required by applicable law or agreed to in writing, software
 * distributed under the License is distributed on an "AS IS" BASIS,
 * WITHOUT WARRANTIES OR CONDITIONS OF ANY KIND, either express or implied.
 * See the License for the specific language governing permissions and
 * limitations under the License.
 */
#pragma once

#include "../stdexec/execution.hpp"
#include "env.hpp"
#include "__detail/__sender_facade.hpp"

namespace exec {
  /////////////////////////////////////////////////////////////////////////////
  // A scoped version of [execution.senders.adaptors.on]
  namespace __on {
    using namespace stdexec;

    enum class on_kind { start_on, continue_on };

    template <on_kind>
      struct on_t;

    template <class _Env, class _Sender>
      struct _ENVIRONMENT_HAS_NO_SCHEDULER_FOR_THE_ON_ADAPTOR_TO_TRANSITION_BACK_TO {};

    template <class _Env, class _SchedulerId>
      struct __with_sched_env : _Env {
        using _Scheduler = stdexec::__t<_SchedulerId>;
        _Scheduler __sched_;
        friend _Scheduler tag_invoke(get_scheduler_t, const __with_sched_env& __self) noexcept {
          return __self.__sched_;
        }
      };

    template <class _Scheduler>
      struct __with_sched_kernel : __default_kernel {
        _Scheduler __sched_;
        __with_sched_kernel(_Scheduler __sched)
          : __sched_((_Scheduler&&) __sched)
        {}

        template <class _Env>
          __with_sched_env<_Env, __id<_Scheduler>> get_env(_Env __env) {
            return {(_Env&&) __env, __sched_};
          }

        template <class _Env, class _OtherSchedulerId>
          _Env get_env(__with_sched_env<_Env, _OtherSchedulerId> __env) {
            return (_Env&&) __env;
          }
      };

    template <class _SenderId, class _Scheduler>
      struct __with_sched
        : __sender_facade<
            __with_sched<_SenderId, _Scheduler>,
            __t<_SenderId>,
            __with_sched_kernel<_Scheduler>>
      {};

    template <class _Sender>
      using __pretty_print =
        __minvoke<__with_default<__id_<>, _Sender>, _Sender>;

    template <class _SenderId, class _Scheduler>
      struct __start_on;

    template <class _Scheduler>
      struct __start_on_kernel : __default_kernel {
        _Scheduler __sched_;
        explicit __start_on_kernel(_Scheduler __sched)
          : __sched_((_Scheduler&&) __sched)
        {}

        template <class... _Ts>
          using __self_t = __make_dependent_on<__start_on_kernel, _Ts...>;

        template <class _Sender, class _OldScheduler>
          auto transform_sender_(_Sender&& __sndr, _OldScheduler __old_sched) {
            return stdexec::on(__sched_, (_Sender&&) __sndr)
              | transfer(__old_sched);
          }

<<<<<<< HEAD
        template <class _Sender, class _Receiver, class... _Ts>
          using __new_sender_t =
            decltype(__declval<__self_t<_Ts...>&>().transform_sender_(
=======
        template <class _Sender, class _Receiver>
          using __sender_t =
            decltype(__declval<__self_t<_Sender, _Receiver>&>().transform_sender_(
>>>>>>> 0285e8a5
              __declval<_Sender>(),
              __declval<__current_scheduler_t<_Receiver>>()));

        template <class _Sender>
          using __on_sender_t =
            __member_t<_Sender, __start_on<__pretty_print<decay_t<_Sender>>, _Scheduler>>;

        template <class _Sender, class _Receiver>
          using __diagnostic_t =
            _FAILURE_TO_CONNECT_::_WHAT_<
              _ENVIRONMENT_HAS_NO_SCHEDULER_FOR_THE_ON_ADAPTOR_TO_TRANSITION_BACK_TO<
                env_of_t<_Receiver>, __on_sender_t<_Sender>>>;

        template <class _Sender, class _Receiver>
          using __result_t =
            __minvoke<
              __if_c<
                __valid<__new_sender_t, _Sender, _Receiver>,
                __q<__new_sender_t>,
                __q<__diagnostic_t>>,
              _Sender,
              _Receiver>;

        template <class _Sender, class _Receiver>
          auto transform_sender(_Sender&& __sndr, __ignore, _Receiver& __rcvr)
            -> __result_t<_Sender, _Receiver> {
            if constexpr (__valid<__new_sender_t, _Sender, _Receiver>) {
              auto __sched = get_scheduler(stdexec::get_env(__rcvr));
              return transform_sender_((_Sender&&) __sndr, __sched);
            } else {
              return {};
            }
          }
      };

    template <class _SenderId, class _Scheduler>
      struct __start_on {
        using __base =
          stdexec::__t<__sender_facade<
              __start_on<_SenderId, _Scheduler>,
              stdexec::__t<_SenderId>,
              __start_on_kernel<_Scheduler>>>;

        struct __t : __base {
          using __base::__base;
        };
      };

    template <class _Sender, class _Scheduler>
      using __start_on_t =
        __t<__start_on<__id<decay_t<_Sender>>, _Scheduler>>;

    template <>
      struct on_t<on_kind::start_on> {
        template <scheduler _Scheduler, sender _Sender>
            requires constructible_from<decay_t<_Sender>, _Sender>
          auto operator()(_Scheduler __sched, _Sender&& __sndr) const
            -> __start_on_t<_Sender, _Scheduler> {
            // connect-based customization will remove the need for this check
            using __has_customizations =
              __call_result_t<__has_algorithm_customizations_t, _Scheduler>;
            static_assert(
              !__has_customizations{},
              "For now the default exec::on implementation doesn't support scheduling "
              "onto schedulers that customize algorithms.");
            return {(_Sender&&) __sndr, (_Scheduler&&) __sched};
          }
      };

    template <class _SenderId, class _Scheduler, class _Closure>
      struct __continue_on;

    template <class _Scheduler, class _Closure>
      struct __continue_on_kernel : __default_kernel {
        _Scheduler __sched_;
        _Closure __closure_;
        __continue_on_kernel(_Scheduler __sched, _Closure __closure)
          : __sched_((_Scheduler&&) __sched)
          , __closure_((_Closure&&) __closure)
        {}

        template <class... _Ts>
          using __self_t = __make_dependent_on<__continue_on_kernel, _Ts...>;

        template <class _Sender, class _OldScheduler>
          auto transform_sender_(_Sender&& __sndr, _OldScheduler __old_sched) {
            using __sender_t = __t<__with_sched<__id<decay_t<_Sender>>, _OldScheduler>>;
            return __sender_t{(_Sender&&) __sndr, __old_sched}
              | transfer(__sched_)
              | (__member_t<_Sender, _Closure>&&) __closure_
              | transfer(__old_sched);
          }

<<<<<<< HEAD
        template <class _Sender, class _Receiver, class... _Ts>
          using __new_sender_t =
            decltype(__declval<__self_t<_Ts...>&>().transform_sender_(
=======
        template <class _Sender, class _Receiver>
          using __sender_t =
            decltype(__declval<__self_t<_Sender, _Receiver>&>().transform_sender_(
>>>>>>> 0285e8a5
              __declval<_Sender>(),
              __declval<__current_scheduler_t<_Receiver>>()));

        template <class _Sender>
          using __on_sender_t =
            __member_t<_Sender, __continue_on<__pretty_print<decay_t<_Sender>>, _Scheduler, _Closure>>;

        template <class _Sender, class _Receiver>
          using __diagnostic_t =
            _FAILURE_TO_CONNECT_::_WHAT_<
              _ENVIRONMENT_HAS_NO_SCHEDULER_FOR_THE_ON_ADAPTOR_TO_TRANSITION_BACK_TO<
                env_of_t<_Receiver>, __on_sender_t<_Sender>>>;

        template <class _Sender, class _Receiver>
          using __result_t =
            __minvoke<
              __if_c<
                __valid<__new_sender_t, _Sender, _Receiver>,
                __q<__new_sender_t>,
                __q<__diagnostic_t>>,
              _Sender,
              _Receiver>;

        template <class _Sender, class _Receiver>
          auto transform_sender(_Sender&& __sndr, __ignore, _Receiver& __rcvr)
            -> __result_t<_Sender, _Receiver> {
            if constexpr (__valid<__new_sender_t, _Sender, _Receiver>) {
              auto __sched = get_scheduler(stdexec::get_env(__rcvr));
              return transform_sender_((_Sender&&) __sndr, __sched);
            } else {
              return {};
            }
          }

        template <class _Env>
          __with_sched_env<_Env, __id<_Scheduler>> get_env(_Env __env) {
            return {(_Env&&) __env, __sched_};
          }
      };

    template <class _SenderId, class _Scheduler, class _Closure>
      struct __continue_on {
        using __base =
          stdexec::__t<__sender_facade<
            __continue_on<_SenderId, _Scheduler, _Closure>,
            stdexec::__t<_SenderId>,
            __continue_on_kernel<_Scheduler, _Closure>>>;
        struct __t : __base {
          using __base::__base;
        };
      };

    template <class _Sender, class _Scheduler, class _Closure>
      using __continue_on_t =
        __t<__continue_on<__id<decay_t<_Sender>>, _Scheduler, _Closure>>;

    template <>
      struct on_t<on_kind::continue_on> {
        template <sender _Sender, scheduler _Scheduler, __sender_adaptor_closure_for<_Sender> _Closure>
            requires constructible_from<decay_t<_Sender>, _Sender>
          auto operator()(_Sender&& __sndr, _Scheduler __sched, _Closure __closure) const
            -> __continue_on_t<_Sender, _Scheduler, _Closure> {
            return {
              (_Sender&&) __sndr,
              (_Scheduler&&) __sched,
              (_Closure&&) __closure
            };
          }

        template <scheduler _Scheduler, __sender_adaptor_closure _Closure>
          auto operator()(_Scheduler __sched, _Closure __closure) const
            -> __binder_back<on_t, _Scheduler, _Closure> {
            return {{}, {}, {(_Scheduler&&) __sched, (_Closure&&) __closure}};
          }
      };

    struct __on_t
      : on_t<on_kind::start_on>
      , on_t<on_kind::continue_on> {
      using on_t<on_kind::start_on>::operator();
      using on_t<on_kind::continue_on>::operator();
    };
  } // namespace __on

  using __on::on_kind;
  using __on::on_t;
  inline constexpr __on::__on_t on{};
} // namespace exec<|MERGE_RESOLUTION|>--- conflicted
+++ resolved
@@ -91,15 +91,9 @@
               | transfer(__old_sched);
           }
 
-<<<<<<< HEAD
-        template <class _Sender, class _Receiver, class... _Ts>
+        template <class _Sender, class _Receiver>
           using __new_sender_t =
-            decltype(__declval<__self_t<_Ts...>&>().transform_sender_(
-=======
-        template <class _Sender, class _Receiver>
-          using __sender_t =
             decltype(__declval<__self_t<_Sender, _Receiver>&>().transform_sender_(
->>>>>>> 0285e8a5
               __declval<_Sender>(),
               __declval<__current_scheduler_t<_Receiver>>()));
 
@@ -193,15 +187,9 @@
               | transfer(__old_sched);
           }
 
-<<<<<<< HEAD
-        template <class _Sender, class _Receiver, class... _Ts>
+        template <class _Sender, class _Receiver>
           using __new_sender_t =
-            decltype(__declval<__self_t<_Ts...>&>().transform_sender_(
-=======
-        template <class _Sender, class _Receiver>
-          using __sender_t =
             decltype(__declval<__self_t<_Sender, _Receiver>&>().transform_sender_(
->>>>>>> 0285e8a5
               __declval<_Sender>(),
               __declval<__current_scheduler_t<_Receiver>>()));
 
